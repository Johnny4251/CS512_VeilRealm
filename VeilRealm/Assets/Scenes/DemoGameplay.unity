--- conflicted
+++ resolved
@@ -343,8 +343,6 @@
     m_MipBias: 0
     m_VarianceClampScale: 0.9
     m_ContrastAdaptiveSharpening: 0
-<<<<<<< HEAD
-=======
 --- !u!1001 &886934758
 PrefabInstance:
   m_ObjectHideFlags: 0
@@ -688,7 +686,6 @@
     m_PreInfinity: 2
     m_PostInfinity: 2
     m_RotationOrder: 4
->>>>>>> c08b86ef
 --- !u!1660057539 &9223372036854775807
 SceneRoots:
   m_ObjectHideFlags: 0
