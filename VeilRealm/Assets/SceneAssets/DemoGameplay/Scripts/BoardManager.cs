using System.Collections;
using System.Collections.Generic;
using UnityEngine;

[System.Serializable]
public struct MoveOptions
{
    public List<Vector2Int> freeSquares;
    public List<Vector2Int> enemySquares;
}

public class BoardManager : MonoBehaviour
{
    private GameObject[,] grid;

<<<<<<< HEAD
    private bool redWins = false;
    private bool blueWins = false;
=======
    private bool gameOver = false;
    public bool ISGameOver => gameOver;
        
>>>>>>> d35d736f
    [SerializeField] private int gridSizeRows = 10;
    [SerializeField] private int gridSizeCols = 10;


    [SerializeField] public bool redMove = true;
    [SerializeField] public bool blueMove = false;

    [SerializeField] private Camera mainCamera;
    [SerializeField] private TMPro.TextMeshProUGUI continueText;

    [SerializeField] private float zoomOutZ = -1000f;
    [SerializeField] private float zoomDuration = 2f;
    [SerializeField] private Vector3 cameraOriginalPos;
    private bool waitingForContinue = false;

    public AudioClip attackSound;
    public AudioClip killSound;
    public AudioClip explosionSound;
    public AudioClip gameOverSound;

    public GameObject gameOverUI;

    public TMPro.TextMeshProUGUI winnerstats;
    public TMPro.TextMeshProUGUI loserstats;

    [Header("Predefined Obstacles")]
    [SerializeField]
    private Vector2Int[] walls =
    {
        new Vector2Int(6, 5),
        new Vector2Int(6, 4),
        new Vector2Int(3, 5),
        new Vector2Int(3, 4),
    };

    private static readonly Vector2Int[] kFourDirs = new[]
    {
        new Vector2Int(1, 0),  // right
        new Vector2Int(-1, 0), // left
        new Vector2Int(0, 1),  // up
        new Vector2Int(0, -1), // down
        };

    private HashSet<Vector2Int> wallSet;

    private PieceController selectedPiece;

    void Awake()
    {
        // x first, y second
        grid = new GameObject[gridSizeCols, gridSizeRows];

        wallSet = new HashSet<Vector2Int>(walls ?? new Vector2Int[0]);
        foreach (var w in wallSet)
        {
            if (!InBounds(w.x, w.y))
                Debug.LogWarning($"Wall {w} is out of bounds.");
        }

        if (mainCamera != null)
        cameraOriginalPos = mainCamera.transform.position;

        if (continueText != null)
            continueText.gameObject.SetActive(false);
        UpdatePieceVisibility();
    }

    private bool InBounds(int x, int y) =>
        x >= 0 && x < gridSizeCols && y >= 0 && y < gridSizeRows;
    private bool IsWall(int x, int y) =>
        wallSet.Contains(new Vector2Int(x, y));

    private bool IsFree(int x, int y)
    {
        if (!InBounds(x, y))
            return false;

        if (IsWall(x, y))
            return false;

        if (grid[x, y] != null)
            return false;

        return true;
    }

    private void UpdatePieceVisibility()
    {
        foreach (var pieceObj in grid)
        {
            if (pieceObj == null) continue;

            var piece = pieceObj.GetComponent<PieceController>();
            if (piece == null) continue;

            // Hide the other team’s pieces
            if (redMove && piece.team == Team.BLUE)
                piece.HidePiece();
            else if (blueMove && piece.team == Team.RED)
                piece.HidePiece();
            else
                piece.RevealPiece();
        }
    }

    private void CheckForWinCondition()
    {
        bool redFlagExists = false;
        bool blueFlagExists = false;
        bool redHasMovable = false;
        bool blueHasMovable = false;

        foreach (var obj in grid)
        {
            if (obj == null) continue;
            var piece = obj.GetComponent<PieceController>();
            if (piece == null) continue;

            if (piece.team == Team.RED)
            {
                if (piece.pieceClass == PieceClass.FLAG)
                    redFlagExists = true;
                if (piece.pieceClass != PieceClass.FLAG && piece.pieceClass != PieceClass.BOMB)
                    redHasMovable = true;
            }
            else if (piece.team == Team.BLUE)
            {
                if (piece.pieceClass == PieceClass.FLAG)
                    blueFlagExists = true;
                if (piece.pieceClass != PieceClass.FLAG && piece.pieceClass != PieceClass.BOMB)
                    blueHasMovable = true;
            }
        }

        // Check flag capture
        if (!redFlagExists)
        {
            blueWins = true;
            //Start Transition to Game Over Screen for Blue Victory
            //Ex. SceneManager.LoadScene("GameOverScene");
            //Ex. Coroutine
        }
        else if (!blueFlagExists)
        {
            redWins = true;
            //Start Transition to Game Over Screen for Red Victory
        }
        // Check no-move condition
        else if (!redHasMovable)
        {
            blueWins = true;
            //Start Transition to Game Over Screen for Blue Victory
        }
        else if (!blueHasMovable)
        {
            redWins = true;
            //Start Transition to Game Over Screen for Red Victory
        }
    }


    private IEnumerator AnimateTurnTransition(string playerName, string attackSummary = null)
    {
        waitingForContinue = true;

        float elapsed = 0f;
        Vector3 startPos = mainCamera.transform.position;
        Vector3 targetPos = new Vector3(startPos.x, startPos.y, zoomOutZ);

        while (elapsed < zoomDuration)
        {
            elapsed += Time.deltaTime;
            mainCamera.transform.position = Vector3.Lerp(startPos, targetPos, elapsed / zoomDuration);
            yield return null;
        }
        continueText.text = string.Empty;
        if (!string.IsNullOrEmpty(attackSummary))
            continueText.text = attackSummary + "\n\n";

        continueText.text += $"{playerName}, press SPACE to continue";
        continueText.gameObject.SetActive(true);

        yield return new WaitUntil(() => Input.GetKeyDown(KeyCode.Space));

        continueText.gameObject.SetActive(false);

        elapsed = 0f;
        while (elapsed < zoomDuration)
        {
            elapsed += Time.deltaTime;
            mainCamera.transform.position = Vector3.Lerp(targetPos, cameraOriginalPos, elapsed / zoomDuration);
            yield return null;
        }

        waitingForContinue = false;
    }



    private void GetPossibleMovesHelper(int x, int y, List<Vector2Int> results)
    {
        results.Clear();

        if (!InBounds(x, y) || IsWall(x, y))
            return;

        foreach (var d in kFourDirs)
        {
            int nx = x + d.x;
            int ny = y + d.y;
            if (IsFree(nx, ny))
                results.Add(new Vector2Int(nx, ny));
        }
    }

    public GameObject GetPieceAt(int x, int y)
    {
        if (!InBounds(x, y)) return null;
        return grid[x, y];
    }

    public MoveOptions GetPossibleMoves(int x, int y, Team team)
    {
        MoveOptions result = new MoveOptions
        {
            freeSquares = new List<Vector2Int>(),
            enemySquares = new List<Vector2Int>()
        };

        if (team == Team.BLUE && !blueMove)
        {
            return result;
        } 

        if(team == Team.RED && !redMove)
        {
            return result;
        } 
        
        var pieceObj = GetPieceAt(x, y);
        if (pieceObj == null)
        {
            return result;
        }
        var piece = pieceObj.GetComponent<PieceController>();
        if (piece == null)
        {
            return result;
        }


        int maxSteps;
        if (piece.pieceClass == PieceClass.SCOUT)
        {
            maxSteps = Mathf.Max(gridSizeCols, gridSizeRows);
        }
        else
        {
            maxSteps = 1;
        }


        foreach (var d in kFourDirs)
        {
            for (int step = 1; step <= maxSteps; step++)
            {
                int nx = x + d.x * step;
                int ny = y + d.y * step;

                if (!InBounds(nx, ny) || IsWall(nx, ny))
                    break;

                var occupant = grid[nx, ny];
                if (occupant == null)
                {
                    result.freeSquares.Add(new Vector2Int(nx, ny));
                }
                else
                {
                    var otherPiece = occupant.GetComponent<PieceController>();
                    if (otherPiece != null && otherPiece.team != team)
                    {
                        result.enemySquares.Add(new Vector2Int(nx, ny));
                    }
                    break;
                }
            }
        }

        return result;
    }

    public bool TryMovePiece(PieceController piece, int fromX, int fromY, int toX, int toY)
    {
        if (!IsFree(toX, toY))
            return false;

        if (!InBounds(fromX, fromY) || IsWall(fromX, fromY))
            return false;

        if (piece.team == Team.BLUE && !blueMove)
        {
            return false;
        } else if(piece.team == Team.BLUE && blueMove)
        {
            blueMove = false;
            redMove = true;
            StartCoroutine(AnimateTurnTransition("Red Player"));
            UpdatePieceVisibility();
        }

        if(piece.team == Team.RED && !redMove)
        {
            return false;
        } else if(piece.team == Team.RED && redMove)
        {
            blueMove = true;
            redMove = false;
            StartCoroutine(AnimateTurnTransition("Blue Player"));
            UpdatePieceVisibility();
        }

        if (grid[fromX, fromY] == null)
            grid[fromX, fromY] = piece.gameObject;

        grid[fromX, fromY] = null;
        grid[toX, toY] = piece.gameObject;

        Debug.Log($"{piece.name} moved {fromX},{fromY} -> {toX},{toY}");
        return true;
    }

    public void RegisterPiece(PieceController piece, int x, int y)
    {
        if (!InBounds(x, y))
        {
            Debug.LogError($"RegisterPiece out of bounds: {x},{y}");
            return;
        }
        grid[x, y] = piece.gameObject;
    }

    public bool AttackPiece(PieceController attacker, int fromX, int fromY, int toX, int toY)
    {
        if (!InBounds(toX, toY))
            return false;

        if (attacker.team == Team.BLUE && !blueMove)
            return false;
        if (attacker.team == Team.RED && !redMove)
            return false;

        if (AudioManager.Instance != null && attackSound != null)
        {
            AudioManager.Instance.PlayOneShot(attackSound);
        }
        
        var targetObj = grid[toX, toY];
        if (targetObj == null)
            return false;

        var defender = targetObj.GetComponent<PieceController>();
        if (defender == null)
            return false;

        bool attackerWins = false;
        bool bothDie = false;
<<<<<<< HEAD
        if (defender.pieceClass == PieceClass.FLAG)
        {
            attackerWins = true;
        }
        else if (defender.pieceClass == PieceClass.BOMB)
=======

        if (defender.pieceClass == PieceClass.FLAG)
        {
            string summary2 = $"The {attacker.team} captured the {defender.team}'s FLAG!\nThe {attacker.team} team wins the game!";
            Debug.Log(summary2);

            Destroy(defender.gameObject);
            grid[toX, toY] = attacker.gameObject;
            grid[fromX, fromY] = null;

            StartCoroutine(AnimateTurnTransition(GetNextPlayerName(attacker.team), summary2));

            HandleGameOver(attacker.team, defender.team);
           
            return true;
        }

        if (defender.pieceClass == PieceClass.BOMB)
>>>>>>> d35d736f
        {
            if (attacker.pieceClass == PieceClass.MINER)
                attackerWins = true;
            else
                attackerWins = false;
        }
        else if (attacker.pieceClass == PieceClass.SPY && defender.pieceClass == PieceClass.MARSHAL)
        {
            attackerWins = true;
        }
        else
        {
            int atk = (int)attacker.pieceClass;
            int def = (int)defender.pieceClass;

            if (atk > def)
                attackerWins = true;
            else if (atk == def)
                bothDie = true;
            else
                attackerWins = false;
        }

        if ((defender.pieceClass == PieceClass.BOMB) && (attackerWins = false))
        {
            if (AudioManager.Instance != null && explosionSound != null)
            {
                AudioManager.Instance.PlayOneShot(explosionSound);
            }
        }
        else
        {
            if (AudioManager.Instance != null && attackSound != null)
            {
                AudioManager.Instance.PlayOneShot(attackSound);
            }
        }

        if (AudioManager.Instance != null && killSound != null)
        {
            AudioManager.Instance.PlayOneShot(killSound);
        }

        string summary = $"The {attacker.team} {attacker.pieceClass} engaged the {defender.team} {defender.pieceClass}!\n";

        if (bothDie)
        {
            Destroy(attacker.gameObject);
            Destroy(defender.gameObject);
            grid[fromX, fromY] = null;
            grid[toX, toY] = null;

            string[] phrases = { "Both pieces perished in battle!", "Neither survived the clash!", "A mutual destruction occurred!", "Both warriors fell!" };
            summary += phrases[Random.Range(0, phrases.Length)];

            Debug.Log($"{attacker.name} and {defender.name} both died!");
            StartCoroutine(AnimateTurnTransition(GetNextPlayerName(attacker.team), summary));
            return true;
        }

        if (attackerWins)
        {
            Destroy(defender.gameObject);
            grid[toX, toY] = attacker.gameObject;
            grid[fromX, fromY] = null;

            string[] verbs = { "destroyed", "defeated", "obliterated", "demolished", "crushed", "slayed" };
            string action = verbs[Random.Range(0, verbs.Length)];

            summary += $"The {attacker.team} {attacker.pieceClass} {action} the {defender.team} {defender.pieceClass}!";

            Debug.Log($"{attacker.name} defeated {defender.name}!");
            StartCoroutine(AnimateTurnTransition(GetNextPlayerName(attacker.team), summary));
            return true;
        }
        else
        {
            Destroy(attacker.gameObject);
            grid[fromX, fromY] = null;

            string[] verbs = { "defended bravely against", "repelled", "vanquished", "overpowered", "outsmarted" };
            string action = verbs[Random.Range(0, verbs.Length)];

            summary += $"The {defender.team} {defender.pieceClass} {action} the {attacker.team} {attacker.pieceClass}!";

            Debug.Log($"{defender.name} defeated {attacker.name}!");
            StartCoroutine(AnimateTurnTransition(GetNextPlayerName(attacker.team), summary));
            CheckForWinCondition();
            return true;
        }
    }

    private string GetNextPlayerName(Team current)
    {
        return current == Team.RED ? "Blue Player" : "Red Player";
    }

    void HandleGameOver(Team winner, Team loser)
    {
        gameOver = true;
        zoomDuration = 0;
        continueText = null;
        Debug.Log("Winner is: " + winner + "\nLoser is: " + loser);

        gameOverUI.SetActive(true);
        winnerstats.text = winner + " won - took " + " _ " + "pices";
        loserstats.text = loser + " lost - took "  + " _ " + "pices";

        if (AudioManager.Instance != null && gameOverSound != null)
        {
            AudioManager.Instance.PlayOneShot(gameOverSound);
        }

    }

    /*
    void Update()
    {
        Debug.Log(grid[0, 0].GetComponent<PieceController>().team);
        Debug.Log(grid[0, 0].GetComponent<PieceController>().pieceClass);
    }
    */

}<|MERGE_RESOLUTION|>--- conflicted
+++ resolved
@@ -13,14 +13,11 @@
 {
     private GameObject[,] grid;
 
-<<<<<<< HEAD
-    private bool redWins = false;
-    private bool blueWins = false;
-=======
     private bool gameOver = false;
     public bool ISGameOver => gameOver;
         
->>>>>>> d35d736f
+    private bool redWins = false;
+    private bool blueWins = false;
     [SerializeField] private int gridSizeRows = 10;
     [SerializeField] private int gridSizeCols = 10;
 
@@ -48,6 +45,7 @@
 
     [Header("Predefined Obstacles")]
     [SerializeField]
+
     private Vector2Int[] walls =
     {
         new Vector2Int(6, 5),
@@ -370,6 +368,7 @@
 
         if (attacker.team == Team.BLUE && !blueMove)
             return false;
+            
         if (attacker.team == Team.RED && !redMove)
             return false;
 
@@ -388,13 +387,11 @@
 
         bool attackerWins = false;
         bool bothDie = false;
-<<<<<<< HEAD
-        if (defender.pieceClass == PieceClass.FLAG)
-        {
-            attackerWins = true;
-        }
-        else if (defender.pieceClass == PieceClass.BOMB)
-=======
+        // if (defender.pieceClass == PieceClass.FLAG)
+        // {
+        //     attackerWins = true;
+        // }
+        // else if (defender.pieceClass == PieceClass.BOMB)
 
         if (defender.pieceClass == PieceClass.FLAG)
         {
@@ -413,7 +410,6 @@
         }
 
         if (defender.pieceClass == PieceClass.BOMB)
->>>>>>> d35d736f
         {
             if (attacker.pieceClass == PieceClass.MINER)
                 attackerWins = true;
