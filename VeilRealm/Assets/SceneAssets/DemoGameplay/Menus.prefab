%YAML 1.1
%TAG !u! tag:unity3d.com,2011:
--- !u!1 &520685408081246153
GameObject:
  m_ObjectHideFlags: 0
  m_CorrespondingSourceObject: {fileID: 0}
  m_PrefabInstance: {fileID: 0}
  m_PrefabAsset: {fileID: 0}
  serializedVersion: 6
  m_Component:
  - component: {fileID: 4124838366204872717}
  - component: {fileID: 882570331914992763}
  - component: {fileID: 4078009448218694595}
  m_Layer: 5
  m_Name: Text (TMP)
  m_TagString: Untagged
  m_Icon: {fileID: 0}
  m_NavMeshLayer: 0
  m_StaticEditorFlags: 0
  m_IsActive: 0
--- !u!224 &4124838366204872717
RectTransform:
  m_ObjectHideFlags: 0
  m_CorrespondingSourceObject: {fileID: 0}
  m_PrefabInstance: {fileID: 0}
  m_PrefabAsset: {fileID: 0}
  m_GameObject: {fileID: 520685408081246153}
  m_LocalRotation: {x: -0, y: -0, z: -0, w: 1}
  m_LocalPosition: {x: 0, y: 0, z: 0}
  m_LocalScale: {x: 1, y: 1, z: 1}
  m_ConstrainProportionsScale: 0
  m_Children: []
  m_Father: {fileID: 3396309647003376057}
  m_LocalEulerAnglesHint: {x: 0, y: 0, z: 0}
  m_AnchorMin: {x: 0, y: 0}
  m_AnchorMax: {x: 1, y: 1}
  m_AnchoredPosition: {x: 0, y: 0}
  m_SizeDelta: {x: 0, y: 0}
  m_Pivot: {x: 0.5, y: 0.5}
--- !u!222 &882570331914992763
CanvasRenderer:
  m_ObjectHideFlags: 0
  m_CorrespondingSourceObject: {fileID: 0}
  m_PrefabInstance: {fileID: 0}
  m_PrefabAsset: {fileID: 0}
  m_GameObject: {fileID: 520685408081246153}
  m_CullTransparentMesh: 1
--- !u!114 &4078009448218694595
MonoBehaviour:
  m_ObjectHideFlags: 0
  m_CorrespondingSourceObject: {fileID: 0}
  m_PrefabInstance: {fileID: 0}
  m_PrefabAsset: {fileID: 0}
  m_GameObject: {fileID: 520685408081246153}
  m_Enabled: 1
  m_EditorHideFlags: 0
  m_Script: {fileID: 11500000, guid: f4688fdb7df04437aeb418b961361dc5, type: 3}
  m_Name: 
  m_EditorClassIdentifier: 
  m_Material: {fileID: 0}
  m_Color: {r: 1, g: 1, b: 1, a: 1}
  m_RaycastTarget: 1
  m_RaycastPadding: {x: 0, y: 0, z: 0, w: 0}
  m_Maskable: 1
  m_OnCullStateChanged:
    m_PersistentCalls:
      m_Calls: []
  m_text: Quit
  m_isRightToLeft: 0
  m_fontAsset: {fileID: 11400000, guid: 8f586378b4e144a9851e7b34d9b748ee, type: 2}
  m_sharedMaterial: {fileID: 2180264, guid: 8f586378b4e144a9851e7b34d9b748ee, type: 2}
  m_fontSharedMaterials: []
  m_fontMaterial: {fileID: 0}
  m_fontMaterials: []
  m_fontColor32:
    serializedVersion: 2
    rgba: 4294967295
  m_fontColor: {r: 1, g: 1, b: 1, a: 1}
  m_enableVertexGradient: 1
  m_colorMode: 3
  m_fontColorGradient:
    topLeft: {r: 1, g: 1, b: 1, a: 1}
    topRight: {r: 1, g: 1, b: 1, a: 1}
    bottomLeft: {r: 1, g: 1, b: 1, a: 1}
    bottomRight: {r: 1, g: 1, b: 1, a: 1}
  m_fontColorGradientPreset: {fileID: 11400000, guid: 242652c752c79ed4c97b7b9be1f2c01a, type: 2}
  m_spriteAsset: {fileID: 0}
  m_tintAllSprites: 0
  m_StyleSheet: {fileID: 0}
  m_TextStyleHashCode: -1183493901
  m_overrideHtmlColors: 0
  m_faceColor:
    serializedVersion: 2
    rgba: 4294967295
  m_fontSize: 50
  m_fontSizeBase: 50
  m_fontWeight: 400
  m_enableAutoSizing: 0
  m_fontSizeMin: 18
  m_fontSizeMax: 72
  m_fontStyle: 1
  m_HorizontalAlignment: 2
  m_VerticalAlignment: 512
  m_textAlignment: 65535
  m_characterSpacing: 0
  m_wordSpacing: 0
  m_lineSpacing: 0
  m_lineSpacingMax: 0
  m_paragraphSpacing: 0
  m_charWidthMaxAdj: 0
  m_TextWrappingMode: 1
  m_wordWrappingRatios: 0.4
  m_overflowMode: 0
  m_linkedTextComponent: {fileID: 0}
  parentLinkedComponent: {fileID: 0}
  m_enableKerning: 0
  m_ActiveFontFeatures: 6e72656b
  m_enableExtraPadding: 0
  checkPaddingRequired: 0
  m_isRichText: 1
  m_EmojiFallbackSupport: 1
  m_parseCtrlCharacters: 1
  m_isOrthographic: 1
  m_isCullingEnabled: 0
  m_horizontalMapping: 0
  m_verticalMapping: 0
  m_uvLineOffset: 0
  m_geometrySortingOrder: 0
  m_IsTextObjectScaleStatic: 0
  m_VertexBufferAutoSizeReduction: 0
  m_useMaxVisibleDescender: 1
  m_pageToDisplay: 1
  m_margin: {x: 0, y: 0, z: 0, w: 0}
  m_isUsingLegacyAnimationComponent: 0
  m_isVolumetricText: 0
  m_hasFontAssetChanged: 0
  m_baseMaterial: {fileID: 0}
  m_maskOffset: {x: 0, y: 0, z: 0, w: 0}
--- !u!1 &555885313585926594
GameObject:
  m_ObjectHideFlags: 0
  m_CorrespondingSourceObject: {fileID: 0}
  m_PrefabInstance: {fileID: 0}
  m_PrefabAsset: {fileID: 0}
  serializedVersion: 6
  m_Component:
  - component: {fileID: 7425115051398107732}
  - component: {fileID: 3372664139138986864}
  - component: {fileID: 7301368056252398172}
  m_Layer: 5
  m_Name: PauseMenu
  m_TagString: Untagged
  m_Icon: {fileID: 0}
  m_NavMeshLayer: 0
  m_StaticEditorFlags: 0
  m_IsActive: 0
--- !u!224 &7425115051398107732
RectTransform:
  m_ObjectHideFlags: 0
  m_CorrespondingSourceObject: {fileID: 0}
  m_PrefabInstance: {fileID: 0}
  m_PrefabAsset: {fileID: 0}
  m_GameObject: {fileID: 555885313585926594}
  m_LocalRotation: {x: 0, y: 0, z: 0, w: 1}
  m_LocalPosition: {x: 0, y: 0, z: 0}
  m_LocalScale: {x: 1, y: 1, z: 1}
  m_ConstrainProportionsScale: 0
  m_Children:
  - {fileID: 8540896932124152852}
  - {fileID: 5025458747758369169}
  - {fileID: 843142353389700518}
  - {fileID: 8279747901966626016}
  - {fileID: 5077628426386103796}
  - {fileID: 6597408077072905281}
  - {fileID: 2082284900550150918}
  - {fileID: 1242577380514354740}
  - {fileID: 7685976150151346126}
  - {fileID: 3396309647003376057}
  m_Father: {fileID: 2879286210166814306}
  m_LocalEulerAnglesHint: {x: 0, y: 0, z: 0}
  m_AnchorMin: {x: 0, y: 0}
  m_AnchorMax: {x: 1, y: 1}
  m_AnchoredPosition: {x: 0, y: 0}
  m_SizeDelta: {x: 0, y: 0}
  m_Pivot: {x: 0.5, y: 0.5}
--- !u!222 &3372664139138986864
CanvasRenderer:
  m_ObjectHideFlags: 0
  m_CorrespondingSourceObject: {fileID: 0}
  m_PrefabInstance: {fileID: 0}
  m_PrefabAsset: {fileID: 0}
  m_GameObject: {fileID: 555885313585926594}
  m_CullTransparentMesh: 1
--- !u!114 &7301368056252398172
MonoBehaviour:
  m_ObjectHideFlags: 0
  m_CorrespondingSourceObject: {fileID: 0}
  m_PrefabInstance: {fileID: 0}
  m_PrefabAsset: {fileID: 0}
  m_GameObject: {fileID: 555885313585926594}
  m_Enabled: 1
  m_EditorHideFlags: 0
  m_Script: {fileID: 11500000, guid: fe87c0e1cc204ed48ad3b37840f39efc, type: 3}
  m_Name: 
  m_EditorClassIdentifier: 
  m_Material: {fileID: 0}
  m_Color: {r: 0.32941177, g: 0.5529412, b: 0.84313726, a: 0.5529412}
  m_RaycastTarget: 1
  m_RaycastPadding: {x: 0, y: 0, z: 0, w: 0}
  m_Maskable: 1
  m_OnCullStateChanged:
    m_PersistentCalls:
      m_Calls: []
  m_Sprite: {fileID: 1537585991736846445, guid: af239d8df3055b47cb39835df075c3ed, type: 3}
  m_Type: 0
  m_PreserveAspect: 0
  m_FillCenter: 1
  m_FillMethod: 4
  m_FillAmount: 1
  m_FillClockwise: 1
  m_FillOrigin: 0
  m_UseSpriteMesh: 0
  m_PixelsPerUnitMultiplier: 1
--- !u!1 &735170213026559172
GameObject:
  m_ObjectHideFlags: 0
  m_CorrespondingSourceObject: {fileID: 0}
  m_PrefabInstance: {fileID: 0}
  m_PrefabAsset: {fileID: 0}
  serializedVersion: 6
  m_Component:
  - component: {fileID: 2683710067081335135}
  - component: {fileID: 6370818000222006698}
  - component: {fileID: 4732691139134540743}
  m_Layer: 5
  m_Name: Fill
  m_TagString: Untagged
  m_Icon: {fileID: 0}
  m_NavMeshLayer: 0
  m_StaticEditorFlags: 0
  m_IsActive: 1
--- !u!224 &2683710067081335135
RectTransform:
  m_ObjectHideFlags: 0
  m_CorrespondingSourceObject: {fileID: 0}
  m_PrefabInstance: {fileID: 0}
  m_PrefabAsset: {fileID: 0}
  m_GameObject: {fileID: 735170213026559172}
  m_LocalRotation: {x: -0, y: -0, z: -0, w: 1}
  m_LocalPosition: {x: 0, y: 0, z: 0}
  m_LocalScale: {x: 1, y: 1, z: 1}
  m_ConstrainProportionsScale: 0
  m_Children: []
  m_Father: {fileID: 227509056721296285}
  m_LocalEulerAnglesHint: {x: 0, y: 0, z: 0}
  m_AnchorMin: {x: 0, y: 0}
  m_AnchorMax: {x: 0.8, y: 1}
  m_AnchoredPosition: {x: 0, y: 0}
  m_SizeDelta: {x: 10, y: 0}
  m_Pivot: {x: 0.5, y: 0.5}
--- !u!222 &6370818000222006698
CanvasRenderer:
  m_ObjectHideFlags: 0
  m_CorrespondingSourceObject: {fileID: 0}
  m_PrefabInstance: {fileID: 0}
  m_PrefabAsset: {fileID: 0}
  m_GameObject: {fileID: 735170213026559172}
  m_CullTransparentMesh: 1
--- !u!114 &4732691139134540743
MonoBehaviour:
  m_ObjectHideFlags: 0
  m_CorrespondingSourceObject: {fileID: 0}
  m_PrefabInstance: {fileID: 0}
  m_PrefabAsset: {fileID: 0}
  m_GameObject: {fileID: 735170213026559172}
  m_Enabled: 1
  m_EditorHideFlags: 0
  m_Script: {fileID: 11500000, guid: fe87c0e1cc204ed48ad3b37840f39efc, type: 3}
  m_Name: 
  m_EditorClassIdentifier: 
  m_Material: {fileID: 0}
  m_Color: {r: 0.85098046, g: 0.62352943, b: 0.40000004, a: 1}
  m_RaycastTarget: 1
  m_RaycastPadding: {x: 0, y: 0, z: 0, w: 0}
  m_Maskable: 1
  m_OnCullStateChanged:
    m_PersistentCalls:
      m_Calls: []
  m_Sprite: {fileID: 10905, guid: 0000000000000000f000000000000000, type: 0}
  m_Type: 1
  m_PreserveAspect: 0
  m_FillCenter: 1
  m_FillMethod: 4
  m_FillAmount: 1
  m_FillClockwise: 1
  m_FillOrigin: 0
  m_UseSpriteMesh: 0
  m_PixelsPerUnitMultiplier: 1
--- !u!1 &749094747037687764
GameObject:
  m_ObjectHideFlags: 0
  m_CorrespondingSourceObject: {fileID: 0}
  m_PrefabInstance: {fileID: 0}
  m_PrefabAsset: {fileID: 0}
  serializedVersion: 6
  m_Component:
  - component: {fileID: 8368776742453192453}
  - component: {fileID: 3076291765705110002}
  - component: {fileID: 789881348531972018}
  m_Layer: 5
  m_Name: Resolution Image
  m_TagString: Untagged
  m_Icon: {fileID: 0}
  m_NavMeshLayer: 0
  m_StaticEditorFlags: 0
  m_IsActive: 1
--- !u!224 &8368776742453192453
RectTransform:
  m_ObjectHideFlags: 0
  m_CorrespondingSourceObject: {fileID: 0}
  m_PrefabInstance: {fileID: 0}
  m_PrefabAsset: {fileID: 0}
  m_GameObject: {fileID: 749094747037687764}
  m_LocalRotation: {x: 0, y: 0, z: 0, w: 1}
  m_LocalPosition: {x: 0, y: 0, z: 0}
  m_LocalScale: {x: 1, y: 1, z: 1}
  m_ConstrainProportionsScale: 0
  m_Children: []
  m_Father: {fileID: 1763154714999242265}
  m_LocalEulerAnglesHint: {x: 0, y: 0, z: 0}
  m_AnchorMin: {x: 0.5, y: 0.5}
  m_AnchorMax: {x: 0.5, y: 0.5}
  m_AnchoredPosition: {x: 0, y: 200}
  m_SizeDelta: {x: 500, y: 150}
  m_Pivot: {x: 0.5, y: 0.5}
--- !u!222 &3076291765705110002
CanvasRenderer:
  m_ObjectHideFlags: 0
  m_CorrespondingSourceObject: {fileID: 0}
  m_PrefabInstance: {fileID: 0}
  m_PrefabAsset: {fileID: 0}
  m_GameObject: {fileID: 749094747037687764}
  m_CullTransparentMesh: 1
--- !u!114 &789881348531972018
MonoBehaviour:
  m_ObjectHideFlags: 0
  m_CorrespondingSourceObject: {fileID: 0}
  m_PrefabInstance: {fileID: 0}
  m_PrefabAsset: {fileID: 0}
  m_GameObject: {fileID: 749094747037687764}
  m_Enabled: 1
  m_EditorHideFlags: 0
  m_Script: {fileID: 11500000, guid: fe87c0e1cc204ed48ad3b37840f39efc, type: 3}
  m_Name: 
  m_EditorClassIdentifier: 
  m_Material: {fileID: 0}
  m_Color: {r: 1, g: 1, b: 1, a: 1}
  m_RaycastTarget: 1
  m_RaycastPadding: {x: 0, y: 0, z: 0, w: 0}
  m_Maskable: 1
  m_OnCullStateChanged:
    m_PersistentCalls:
      m_Calls: []
  m_Sprite: {fileID: 5734649788024816945, guid: 9bb03995006f34083b9b61c89388578c, type: 3}
  m_Type: 0
  m_PreserveAspect: 0
  m_FillCenter: 1
  m_FillMethod: 4
  m_FillAmount: 1
  m_FillClockwise: 1
  m_FillOrigin: 0
  m_UseSpriteMesh: 0
  m_PixelsPerUnitMultiplier: 1
--- !u!1 &802980199352117355
GameObject:
  m_ObjectHideFlags: 0
  m_CorrespondingSourceObject: {fileID: 0}
  m_PrefabInstance: {fileID: 0}
  m_PrefabAsset: {fileID: 0}
  serializedVersion: 6
  m_Component:
  - component: {fileID: 4991171853491986073}
  - component: {fileID: 1245612593056149823}
  - component: {fileID: 3197382644397261847}
  m_Layer: 5
  m_Name: Title Image
  m_TagString: Untagged
  m_Icon: {fileID: 0}
  m_NavMeshLayer: 0
  m_StaticEditorFlags: 0
  m_IsActive: 1
--- !u!224 &4991171853491986073
RectTransform:
  m_ObjectHideFlags: 0
  m_CorrespondingSourceObject: {fileID: 0}
  m_PrefabInstance: {fileID: 0}
  m_PrefabAsset: {fileID: 0}
  m_GameObject: {fileID: 802980199352117355}
  m_LocalRotation: {x: -0, y: -0, z: -0, w: 1}
  m_LocalPosition: {x: 0, y: 0, z: 0}
  m_LocalScale: {x: 1, y: 1, z: 1}
  m_ConstrainProportionsScale: 0
  m_Children: []
  m_Father: {fileID: 4282700339873358944}
  m_LocalEulerAnglesHint: {x: 0, y: 0, z: 0}
  m_AnchorMin: {x: 0.5, y: 0.5}
  m_AnchorMax: {x: 0.5, y: 0.5}
  m_AnchoredPosition: {x: 6.000063, y: 400}
  m_SizeDelta: {x: 1000, y: 200}
  m_Pivot: {x: 0.5, y: 0.5}
--- !u!222 &1245612593056149823
CanvasRenderer:
  m_ObjectHideFlags: 0
  m_CorrespondingSourceObject: {fileID: 0}
  m_PrefabInstance: {fileID: 0}
  m_PrefabAsset: {fileID: 0}
  m_GameObject: {fileID: 802980199352117355}
  m_CullTransparentMesh: 1
--- !u!114 &3197382644397261847
MonoBehaviour:
  m_ObjectHideFlags: 0
  m_CorrespondingSourceObject: {fileID: 0}
  m_PrefabInstance: {fileID: 0}
  m_PrefabAsset: {fileID: 0}
  m_GameObject: {fileID: 802980199352117355}
  m_Enabled: 1
  m_EditorHideFlags: 0
  m_Script: {fileID: 11500000, guid: fe87c0e1cc204ed48ad3b37840f39efc, type: 3}
  m_Name: 
  m_EditorClassIdentifier: 
  m_Material: {fileID: 0}
  m_Color: {r: 1, g: 1, b: 1, a: 1}
  m_RaycastTarget: 1
  m_RaycastPadding: {x: 0, y: 0, z: 0, w: 0}
  m_Maskable: 1
  m_OnCullStateChanged:
    m_PersistentCalls:
      m_Calls: []
  m_Sprite: {fileID: 3973097449063339244, guid: 9bb03995006f34083b9b61c89388578c, type: 3}
  m_Type: 0
  m_PreserveAspect: 0
  m_FillCenter: 1
  m_FillMethod: 4
  m_FillAmount: 1
  m_FillClockwise: 1
  m_FillOrigin: 0
  m_UseSpriteMesh: 0
  m_PixelsPerUnitMultiplier: 1
--- !u!1 &861562916607039407
GameObject:
  m_ObjectHideFlags: 0
  m_CorrespondingSourceObject: {fileID: 0}
  m_PrefabInstance: {fileID: 0}
  m_PrefabAsset: {fileID: 0}
  serializedVersion: 6
  m_Component:
  - component: {fileID: 6313647369911330852}
  - component: {fileID: 6659618211440459063}
  - component: {fileID: 845098670319229016}
  m_Layer: 5
  m_Name: Audio Image
  m_TagString: Untagged
  m_Icon: {fileID: 0}
  m_NavMeshLayer: 0
  m_StaticEditorFlags: 0
  m_IsActive: 1
--- !u!224 &6313647369911330852
RectTransform:
  m_ObjectHideFlags: 0
  m_CorrespondingSourceObject: {fileID: 0}
  m_PrefabInstance: {fileID: 0}
  m_PrefabAsset: {fileID: 0}
  m_GameObject: {fileID: 861562916607039407}
  m_LocalRotation: {x: 0, y: 0, z: 0, w: 1}
  m_LocalPosition: {x: 0, y: 0, z: 0}
  m_LocalScale: {x: 1, y: 1, z: 1}
  m_ConstrainProportionsScale: 0
  m_Children: []
  m_Father: {fileID: 1763154714999242265}
  m_LocalEulerAnglesHint: {x: 0, y: 0, z: 0}
  m_AnchorMin: {x: 0.5, y: 0.5}
  m_AnchorMax: {x: 0.5, y: 0.5}
  m_AnchoredPosition: {x: 0, y: 0}
  m_SizeDelta: {x: 250, y: 75}
  m_Pivot: {x: 0.5, y: 0.5}
--- !u!222 &6659618211440459063
CanvasRenderer:
  m_ObjectHideFlags: 0
  m_CorrespondingSourceObject: {fileID: 0}
  m_PrefabInstance: {fileID: 0}
  m_PrefabAsset: {fileID: 0}
  m_GameObject: {fileID: 861562916607039407}
  m_CullTransparentMesh: 1
--- !u!114 &845098670319229016
MonoBehaviour:
  m_ObjectHideFlags: 0
  m_CorrespondingSourceObject: {fileID: 0}
  m_PrefabInstance: {fileID: 0}
  m_PrefabAsset: {fileID: 0}
  m_GameObject: {fileID: 861562916607039407}
  m_Enabled: 1
  m_EditorHideFlags: 0
  m_Script: {fileID: 11500000, guid: fe87c0e1cc204ed48ad3b37840f39efc, type: 3}
  m_Name: 
  m_EditorClassIdentifier: 
  m_Material: {fileID: 0}
  m_Color: {r: 1, g: 1, b: 1, a: 1}
  m_RaycastTarget: 1
  m_RaycastPadding: {x: 0, y: 0, z: 0, w: 0}
  m_Maskable: 1
  m_OnCullStateChanged:
    m_PersistentCalls:
      m_Calls: []
  m_Sprite: {fileID: 3973097449063339244, guid: 9bb03995006f34083b9b61c89388578c, type: 3}
  m_Type: 0
  m_PreserveAspect: 0
  m_FillCenter: 1
  m_FillMethod: 4
  m_FillAmount: 1
  m_FillClockwise: 1
  m_FillOrigin: 0
  m_UseSpriteMesh: 0
  m_PixelsPerUnitMultiplier: 1
--- !u!1 &877287162820998571
GameObject:
  m_ObjectHideFlags: 0
  m_CorrespondingSourceObject: {fileID: 0}
  m_PrefabInstance: {fileID: 0}
  m_PrefabAsset: {fileID: 0}
  serializedVersion: 6
  m_Component:
  - component: {fileID: 24095278503555196}
  - component: {fileID: 6462994168611640708}
  - component: {fileID: 1813173914567825240}
  m_Layer: 5
  m_Name: Back Image
  m_TagString: Untagged
  m_Icon: {fileID: 0}
  m_NavMeshLayer: 0
  m_StaticEditorFlags: 0
  m_IsActive: 1
--- !u!224 &24095278503555196
RectTransform:
  m_ObjectHideFlags: 0
  m_CorrespondingSourceObject: {fileID: 0}
  m_PrefabInstance: {fileID: 0}
  m_PrefabAsset: {fileID: 0}
  m_GameObject: {fileID: 877287162820998571}
  m_LocalRotation: {x: 0, y: 0, z: 0, w: 1}
  m_LocalPosition: {x: 0, y: 0, z: 0}
  m_LocalScale: {x: 1, y: 1, z: 1}
  m_ConstrainProportionsScale: 0
  m_Children: []
  m_Father: {fileID: 1763154714999242265}
  m_LocalEulerAnglesHint: {x: 0, y: 0, z: 0}
  m_AnchorMin: {x: 0.5, y: 0.5}
  m_AnchorMax: {x: 0.5, y: 0.5}
  m_AnchoredPosition: {x: 0, y: -400}
  m_SizeDelta: {x: 300, y: 75}
  m_Pivot: {x: 0.5, y: 0.5}
--- !u!222 &6462994168611640708
CanvasRenderer:
  m_ObjectHideFlags: 0
  m_CorrespondingSourceObject: {fileID: 0}
  m_PrefabInstance: {fileID: 0}
  m_PrefabAsset: {fileID: 0}
  m_GameObject: {fileID: 877287162820998571}
  m_CullTransparentMesh: 1
--- !u!114 &1813173914567825240
MonoBehaviour:
  m_ObjectHideFlags: 0
  m_CorrespondingSourceObject: {fileID: 0}
  m_PrefabInstance: {fileID: 0}
  m_PrefabAsset: {fileID: 0}
  m_GameObject: {fileID: 877287162820998571}
  m_Enabled: 1
  m_EditorHideFlags: 0
  m_Script: {fileID: 11500000, guid: fe87c0e1cc204ed48ad3b37840f39efc, type: 3}
  m_Name: 
  m_EditorClassIdentifier: 
  m_Material: {fileID: 0}
  m_Color: {r: 1, g: 1, b: 1, a: 1}
  m_RaycastTarget: 1
  m_RaycastPadding: {x: 0, y: 0, z: 0, w: 0}
  m_Maskable: 1
  m_OnCullStateChanged:
    m_PersistentCalls:
      m_Calls: []
  m_Sprite: {fileID: 3973097449063339244, guid: 9bb03995006f34083b9b61c89388578c, type: 3}
  m_Type: 0
  m_PreserveAspect: 0
  m_FillCenter: 1
  m_FillMethod: 4
  m_FillAmount: 1
  m_FillClockwise: 1
  m_FillOrigin: 0
  m_UseSpriteMesh: 0
  m_PixelsPerUnitMultiplier: 1
--- !u!1 &1113783990507763017
GameObject:
  m_ObjectHideFlags: 0
  m_CorrespondingSourceObject: {fileID: 0}
  m_PrefabInstance: {fileID: 0}
  m_PrefabAsset: {fileID: 0}
  serializedVersion: 6
  m_Component:
  - component: {fileID: 7856266996615559004}
  - component: {fileID: 2421840590916301672}
  - component: {fileID: 5290347900869842628}
  m_Layer: 5
  m_Name: Title Image
  m_TagString: Untagged
  m_Icon: {fileID: 0}
  m_NavMeshLayer: 0
  m_StaticEditorFlags: 0
  m_IsActive: 1
--- !u!224 &7856266996615559004
RectTransform:
  m_ObjectHideFlags: 0
  m_CorrespondingSourceObject: {fileID: 0}
  m_PrefabInstance: {fileID: 0}
  m_PrefabAsset: {fileID: 0}
  m_GameObject: {fileID: 1113783990507763017}
  m_LocalRotation: {x: -0, y: -0, z: -0, w: 1}
  m_LocalPosition: {x: 0, y: 0, z: 0}
  m_LocalScale: {x: 1, y: 1, z: 1}
  m_ConstrainProportionsScale: 0
  m_Children: []
  m_Father: {fileID: 4282700339873358944}
  m_LocalEulerAnglesHint: {x: 0, y: 0, z: 0}
  m_AnchorMin: {x: 0.5, y: 0.5}
  m_AnchorMax: {x: 0.5, y: 0.5}
  m_AnchoredPosition: {x: 6.000063, y: 200}
  m_SizeDelta: {x: 250, y: 100}
  m_Pivot: {x: 0.5, y: 0.5}
--- !u!222 &2421840590916301672
CanvasRenderer:
  m_ObjectHideFlags: 0
  m_CorrespondingSourceObject: {fileID: 0}
  m_PrefabInstance: {fileID: 0}
  m_PrefabAsset: {fileID: 0}
  m_GameObject: {fileID: 1113783990507763017}
  m_CullTransparentMesh: 1
--- !u!114 &5290347900869842628
MonoBehaviour:
  m_ObjectHideFlags: 0
  m_CorrespondingSourceObject: {fileID: 0}
  m_PrefabInstance: {fileID: 0}
  m_PrefabAsset: {fileID: 0}
  m_GameObject: {fileID: 1113783990507763017}
  m_Enabled: 1
  m_EditorHideFlags: 0
  m_Script: {fileID: 11500000, guid: fe87c0e1cc204ed48ad3b37840f39efc, type: 3}
  m_Name: 
  m_EditorClassIdentifier: 
  m_Material: {fileID: 0}
  m_Color: {r: 1, g: 1, b: 1, a: 1}
  m_RaycastTarget: 1
  m_RaycastPadding: {x: 0, y: 0, z: 0, w: 0}
  m_Maskable: 1
  m_OnCullStateChanged:
    m_PersistentCalls:
      m_Calls: []
  m_Sprite: {fileID: 3973097449063339244, guid: 9bb03995006f34083b9b61c89388578c, type: 3}
  m_Type: 0
  m_PreserveAspect: 0
  m_FillCenter: 1
  m_FillMethod: 4
  m_FillAmount: 1
  m_FillClockwise: 1
  m_FillOrigin: 0
  m_UseSpriteMesh: 0
  m_PixelsPerUnitMultiplier: 1
--- !u!1 &1177563940857814053
GameObject:
  m_ObjectHideFlags: 0
  m_CorrespondingSourceObject: {fileID: 0}
  m_PrefabInstance: {fileID: 0}
  m_PrefabAsset: {fileID: 0}
  serializedVersion: 6
  m_Component:
  - component: {fileID: 4282700339873358944}
  - component: {fileID: 1802099718157184404}
  - component: {fileID: 869463109798718033}
  - component: {fileID: 8580296958120242788}
  m_Layer: 5
  m_Name: GameOver
  m_TagString: Untagged
  m_Icon: {fileID: 0}
  m_NavMeshLayer: 0
  m_StaticEditorFlags: 0
  m_IsActive: 0
--- !u!224 &4282700339873358944
RectTransform:
  m_ObjectHideFlags: 0
  m_CorrespondingSourceObject: {fileID: 0}
  m_PrefabInstance: {fileID: 0}
  m_PrefabAsset: {fileID: 0}
  m_GameObject: {fileID: 1177563940857814053}
  m_LocalRotation: {x: 0, y: 0, z: 0, w: 1}
  m_LocalPosition: {x: 0, y: 0, z: 0}
  m_LocalScale: {x: 1, y: 1, z: 1}
  m_ConstrainProportionsScale: 0
  m_Children:
<<<<<<< HEAD
  - {fileID: 4991171853491986073}
  - {fileID: 3838527877072135815}
  - {fileID: 7856266996615559004}
  - {fileID: 2623242820727091596}
  - {fileID: 5040742275796233444}
  - {fileID: 5114340550846731548}
  - {fileID: 8389094394556641280}
  - {fileID: 3385032062835445415}
  m_Father: {fileID: 2879286210166814306}
=======
  - {fileID: 1316798300437231629}
  - {fileID: 2924101198146775544}
  - {fileID: 4179133966341615699}
  - {fileID: 3869468254615105921}
  - {fileID: 4580665503953948169}
  - {fileID: 6039766025235534985}
  m_Father: {fileID: 8653073093162332003}
>>>>>>> e9d27409
  m_LocalEulerAnglesHint: {x: 0, y: 0, z: 0}
  m_AnchorMin: {x: 0, y: 0}
  m_AnchorMax: {x: 1, y: 1}
  m_AnchoredPosition: {x: 0, y: 0}
  m_SizeDelta: {x: 0, y: 0}
  m_Pivot: {x: 0.5, y: 0.5}
--- !u!222 &1802099718157184404
CanvasRenderer:
  m_ObjectHideFlags: 0
  m_CorrespondingSourceObject: {fileID: 0}
  m_PrefabInstance: {fileID: 0}
  m_PrefabAsset: {fileID: 0}
  m_GameObject: {fileID: 1177563940857814053}
  m_CullTransparentMesh: 1
--- !u!114 &869463109798718033
MonoBehaviour:
  m_ObjectHideFlags: 0
  m_CorrespondingSourceObject: {fileID: 0}
  m_PrefabInstance: {fileID: 0}
  m_PrefabAsset: {fileID: 0}
  m_GameObject: {fileID: 1177563940857814053}
  m_Enabled: 1
  m_EditorHideFlags: 0
  m_Script: {fileID: 11500000, guid: fe87c0e1cc204ed48ad3b37840f39efc, type: 3}
  m_Name: 
  m_EditorClassIdentifier: 
  m_Material: {fileID: 0}
  m_Color: {r: 0.078431375, g: 0.15686275, b: 0.15686275, a: 0.54901963}
  m_RaycastTarget: 1
  m_RaycastPadding: {x: 0, y: 0, z: 0, w: 0}
  m_Maskable: 1
  m_OnCullStateChanged:
    m_PersistentCalls:
      m_Calls: []
  m_Sprite: {fileID: 1537585991736846445, guid: af239d8df3055b47cb39835df075c3ed, type: 3}
  m_Type: 0
  m_PreserveAspect: 0
  m_FillCenter: 1
  m_FillMethod: 4
  m_FillAmount: 1
  m_FillClockwise: 1
  m_FillOrigin: 0
  m_UseSpriteMesh: 0
  m_PixelsPerUnitMultiplier: 1
--- !u!114 &8580296958120242788
MonoBehaviour:
  m_ObjectHideFlags: 0
  m_CorrespondingSourceObject: {fileID: 0}
  m_PrefabInstance: {fileID: 0}
  m_PrefabAsset: {fileID: 0}
  m_GameObject: {fileID: 1177563940857814053}
  m_Enabled: 1
  m_EditorHideFlags: 0
  m_Script: {fileID: 11500000, guid: c3e7ee8f648d7904d9caa32a5b04d043, type: 3}
  m_Name: 
  m_EditorClassIdentifier: 
  audioMixer: {fileID: 24100000, guid: c23e8cab5e9d0bd4889215af5921922a, type: 2}
  resolutionDropdown: {fileID: 0}
--- !u!1 &1243905899158650412
GameObject:
  m_ObjectHideFlags: 0
  m_CorrespondingSourceObject: {fileID: 0}
  m_PrefabInstance: {fileID: 0}
  m_PrefabAsset: {fileID: 0}
  serializedVersion: 6
  m_Component:
  - component: {fileID: 5512560130249872753}
  - component: {fileID: 5090005286434094705}
  m_Layer: 5
  m_Name: FullScreen
  m_TagString: Untagged
  m_Icon: {fileID: 0}
  m_NavMeshLayer: 0
  m_StaticEditorFlags: 0
  m_IsActive: 1
--- !u!224 &5512560130249872753
RectTransform:
  m_ObjectHideFlags: 0
  m_CorrespondingSourceObject: {fileID: 0}
  m_PrefabInstance: {fileID: 0}
  m_PrefabAsset: {fileID: 0}
  m_GameObject: {fileID: 1243905899158650412}
  m_LocalRotation: {x: -0, y: -0, z: -0, w: 1}
  m_LocalPosition: {x: 0, y: 0, z: 0}
  m_LocalScale: {x: 1, y: 1, z: 1}
  m_ConstrainProportionsScale: 0
  m_Children:
  - {fileID: 7125288741744477760}
  - {fileID: 5697540973893653366}
  m_Father: {fileID: 1763154714999242265}
  m_LocalEulerAnglesHint: {x: 0, y: 0, z: 0}
  m_AnchorMin: {x: 0, y: 0}
  m_AnchorMax: {x: 1, y: 1}
  m_AnchoredPosition: {x: 0, y: -263.99997}
  m_SizeDelta: {x: -1657.4475, y: -811.13574}
  m_Pivot: {x: 0.5, y: 0.5}
--- !u!114 &5090005286434094705
MonoBehaviour:
  m_ObjectHideFlags: 0
  m_CorrespondingSourceObject: {fileID: 0}
  m_PrefabInstance: {fileID: 0}
  m_PrefabAsset: {fileID: 0}
  m_GameObject: {fileID: 1243905899158650412}
  m_Enabled: 1
  m_EditorHideFlags: 0
  m_Script: {fileID: 11500000, guid: 9085046f02f69544eb97fd06b6048fe2, type: 3}
  m_Name: 
  m_EditorClassIdentifier: 
  m_Navigation:
    m_Mode: 3
    m_WrapAround: 0
    m_SelectOnUp: {fileID: 0}
    m_SelectOnDown: {fileID: 0}
    m_SelectOnLeft: {fileID: 0}
    m_SelectOnRight: {fileID: 0}
  m_Transition: 1
  m_Colors:
    m_NormalColor: {r: 1, g: 1, b: 1, a: 1}
    m_HighlightedColor: {r: 0.9607843, g: 0.9607843, b: 0.9607843, a: 1}
    m_PressedColor: {r: 0.78431374, g: 0.78431374, b: 0.78431374, a: 1}
    m_SelectedColor: {r: 0.9607843, g: 0.9607843, b: 0.9607843, a: 1}
    m_DisabledColor: {r: 0.78431374, g: 0.78431374, b: 0.78431374, a: 0.5019608}
    m_ColorMultiplier: 1
    m_FadeDuration: 0.1
  m_SpriteState:
    m_HighlightedSprite: {fileID: 0}
    m_PressedSprite: {fileID: 0}
    m_SelectedSprite: {fileID: 0}
    m_DisabledSprite: {fileID: 0}
  m_AnimationTriggers:
    m_NormalTrigger: Normal
    m_HighlightedTrigger: Highlighted
    m_PressedTrigger: Pressed
    m_SelectedTrigger: Selected
    m_DisabledTrigger: Disabled
  m_Interactable: 1
  m_TargetGraphic: {fileID: 8381944784137767315}
  toggleTransition: 1
  graphic: {fileID: 395478366033010471}
  m_Group: {fileID: 0}
  onValueChanged:
    m_PersistentCalls:
      m_Calls:
      - m_Target: {fileID: 0}
        m_TargetAssemblyTypeName: ButtonSoundPlayer, Assembly-CSharp
        m_MethodName: PlayClip
        m_Mode: 2
        m_Arguments:
          m_ObjectArgument: {fileID: 8300000, guid: 3f32671b1e5a54e279f7835f5be091cd, type: 3}
          m_ObjectArgumentAssemblyTypeName: UnityEngine.AudioClip, UnityEngine
          m_IntArgument: 0
          m_FloatArgument: 0
          m_StringArgument: 
          m_BoolArgument: 0
        m_CallState: 2
      - m_Target: {fileID: 0}
        m_TargetAssemblyTypeName: OptionsMenu, Assembly-CSharp
        m_MethodName: SetFullscreen
        m_Mode: 0
        m_Arguments:
          m_ObjectArgument: {fileID: 0}
          m_ObjectArgumentAssemblyTypeName: UnityEngine.Object, UnityEngine
          m_IntArgument: 0
          m_FloatArgument: 0
          m_StringArgument: 
          m_BoolArgument: 0
        m_CallState: 2
  m_IsOn: 1
--- !u!1 &1407712241415127940
GameObject:
  m_ObjectHideFlags: 0
  m_CorrespondingSourceObject: {fileID: 0}
  m_PrefabInstance: {fileID: 0}
  m_PrefabAsset: {fileID: 0}
  serializedVersion: 6
  m_Component:
  - component: {fileID: 1340334081819758186}
  - component: {fileID: 2446268739758447468}
  - component: {fileID: 7359430164614521870}
  m_Layer: 5
  m_Name: FullScreen Image
  m_TagString: Untagged
  m_Icon: {fileID: 0}
  m_NavMeshLayer: 0
  m_StaticEditorFlags: 0
  m_IsActive: 1
--- !u!224 &1340334081819758186
RectTransform:
  m_ObjectHideFlags: 0
  m_CorrespondingSourceObject: {fileID: 0}
  m_PrefabInstance: {fileID: 0}
  m_PrefabAsset: {fileID: 0}
  m_GameObject: {fileID: 1407712241415127940}
  m_LocalRotation: {x: 0, y: 0, z: 0, w: 1}
  m_LocalPosition: {x: 0, y: 0, z: 0}
  m_LocalScale: {x: 1, y: 1, z: 1}
  m_ConstrainProportionsScale: 0
  m_Children: []
  m_Father: {fileID: 1763154714999242265}
  m_LocalEulerAnglesHint: {x: 0, y: 0, z: 0}
  m_AnchorMin: {x: 0.5, y: 0.5}
  m_AnchorMax: {x: 0.5, y: 0.5}
  m_AnchoredPosition: {x: 0, y: -190}
  m_SizeDelta: {x: 300, y: 75}
  m_Pivot: {x: 0.5, y: 0.5}
--- !u!222 &2446268739758447468
CanvasRenderer:
  m_ObjectHideFlags: 0
  m_CorrespondingSourceObject: {fileID: 0}
  m_PrefabInstance: {fileID: 0}
  m_PrefabAsset: {fileID: 0}
  m_GameObject: {fileID: 1407712241415127940}
  m_CullTransparentMesh: 1
--- !u!114 &7359430164614521870
MonoBehaviour:
  m_ObjectHideFlags: 0
  m_CorrespondingSourceObject: {fileID: 0}
  m_PrefabInstance: {fileID: 0}
  m_PrefabAsset: {fileID: 0}
  m_GameObject: {fileID: 1407712241415127940}
  m_Enabled: 1
  m_EditorHideFlags: 0
  m_Script: {fileID: 11500000, guid: fe87c0e1cc204ed48ad3b37840f39efc, type: 3}
  m_Name: 
  m_EditorClassIdentifier: 
  m_Material: {fileID: 0}
  m_Color: {r: 1, g: 1, b: 1, a: 1}
  m_RaycastTarget: 1
  m_RaycastPadding: {x: 0, y: 0, z: 0, w: 0}
  m_Maskable: 1
  m_OnCullStateChanged:
    m_PersistentCalls:
      m_Calls: []
  m_Sprite: {fileID: 3973097449063339244, guid: 9bb03995006f34083b9b61c89388578c, type: 3}
  m_Type: 0
  m_PreserveAspect: 0
  m_FillCenter: 1
  m_FillMethod: 4
  m_FillAmount: 1
  m_FillClockwise: 1
  m_FillOrigin: 0
  m_UseSpriteMesh: 0
  m_PixelsPerUnitMultiplier: 1
--- !u!1 &1489095283502250877
GameObject:
  m_ObjectHideFlags: 0
  m_CorrespondingSourceObject: {fileID: 0}
  m_PrefabInstance: {fileID: 0}
  m_PrefabAsset: {fileID: 0}
  serializedVersion: 6
  m_Component:
  - component: {fileID: 1872503650220397599}
  - component: {fileID: 7371306439299152897}
  - component: {fileID: 3332333802527578244}
  - component: {fileID: 2000902405713300718}
  m_Layer: 5
  m_Name: Scrollbar
  m_TagString: Untagged
  m_Icon: {fileID: 0}
  m_NavMeshLayer: 0
  m_StaticEditorFlags: 0
  m_IsActive: 1
--- !u!224 &1872503650220397599
RectTransform:
  m_ObjectHideFlags: 0
  m_CorrespondingSourceObject: {fileID: 0}
  m_PrefabInstance: {fileID: 0}
  m_PrefabAsset: {fileID: 0}
  m_GameObject: {fileID: 1489095283502250877}
  m_LocalRotation: {x: -0, y: -0, z: -0, w: 1}
  m_LocalPosition: {x: 0, y: 0, z: 0}
  m_LocalScale: {x: 1, y: 1, z: 1}
  m_ConstrainProportionsScale: 0
  m_Children:
  - {fileID: 1033029316504961256}
  m_Father: {fileID: 5613332364863944742}
  m_LocalEulerAnglesHint: {x: 0, y: 0, z: 0}
  m_AnchorMin: {x: 1, y: 0}
  m_AnchorMax: {x: 1, y: 1}
  m_AnchoredPosition: {x: 0, y: 0}
  m_SizeDelta: {x: 20, y: 0}
  m_Pivot: {x: 1, y: 1}
--- !u!222 &7371306439299152897
CanvasRenderer:
  m_ObjectHideFlags: 0
  m_CorrespondingSourceObject: {fileID: 0}
  m_PrefabInstance: {fileID: 0}
  m_PrefabAsset: {fileID: 0}
  m_GameObject: {fileID: 1489095283502250877}
  m_CullTransparentMesh: 1
--- !u!114 &3332333802527578244
MonoBehaviour:
  m_ObjectHideFlags: 0
  m_CorrespondingSourceObject: {fileID: 0}
  m_PrefabInstance: {fileID: 0}
  m_PrefabAsset: {fileID: 0}
  m_GameObject: {fileID: 1489095283502250877}
  m_Enabled: 1
  m_EditorHideFlags: 0
  m_Script: {fileID: 11500000, guid: fe87c0e1cc204ed48ad3b37840f39efc, type: 3}
  m_Name: 
  m_EditorClassIdentifier: 
  m_Material: {fileID: 0}
  m_Color: {r: 1, g: 1, b: 1, a: 1}
  m_RaycastTarget: 1
  m_RaycastPadding: {x: 0, y: 0, z: 0, w: 0}
  m_Maskable: 1
  m_OnCullStateChanged:
    m_PersistentCalls:
      m_Calls: []
  m_Sprite: {fileID: 10907, guid: 0000000000000000f000000000000000, type: 0}
  m_Type: 1
  m_PreserveAspect: 0
  m_FillCenter: 1
  m_FillMethod: 4
  m_FillAmount: 1
  m_FillClockwise: 1
  m_FillOrigin: 0
  m_UseSpriteMesh: 0
  m_PixelsPerUnitMultiplier: 1
--- !u!114 &2000902405713300718
MonoBehaviour:
  m_ObjectHideFlags: 0
  m_CorrespondingSourceObject: {fileID: 0}
  m_PrefabInstance: {fileID: 0}
  m_PrefabAsset: {fileID: 0}
  m_GameObject: {fileID: 1489095283502250877}
  m_Enabled: 1
  m_EditorHideFlags: 0
  m_Script: {fileID: 11500000, guid: 2a4db7a114972834c8e4117be1d82ba3, type: 3}
  m_Name: 
  m_EditorClassIdentifier: 
  m_Navigation:
    m_Mode: 3
    m_WrapAround: 0
    m_SelectOnUp: {fileID: 0}
    m_SelectOnDown: {fileID: 0}
    m_SelectOnLeft: {fileID: 0}
    m_SelectOnRight: {fileID: 0}
  m_Transition: 1
  m_Colors:
    m_NormalColor: {r: 1, g: 1, b: 1, a: 1}
    m_HighlightedColor: {r: 0.9607843, g: 0.9607843, b: 0.9607843, a: 1}
    m_PressedColor: {r: 0.78431374, g: 0.78431374, b: 0.78431374, a: 1}
    m_SelectedColor: {r: 0.9607843, g: 0.9607843, b: 0.9607843, a: 1}
    m_DisabledColor: {r: 0.78431374, g: 0.78431374, b: 0.78431374, a: 0.5019608}
    m_ColorMultiplier: 1
    m_FadeDuration: 0.1
  m_SpriteState:
    m_HighlightedSprite: {fileID: 0}
    m_PressedSprite: {fileID: 0}
    m_SelectedSprite: {fileID: 0}
    m_DisabledSprite: {fileID: 0}
  m_AnimationTriggers:
    m_NormalTrigger: Normal
    m_HighlightedTrigger: Highlighted
    m_PressedTrigger: Pressed
    m_SelectedTrigger: Selected
    m_DisabledTrigger: Disabled
  m_Interactable: 1
  m_TargetGraphic: {fileID: 6517599571406674885}
  m_HandleRect: {fileID: 9002110568599888936}
  m_Direction: 2
  m_Value: 1
  m_Size: 1
  m_NumberOfSteps: 0
  m_OnValueChanged:
    m_PersistentCalls:
      m_Calls: []
--- !u!1 &1538551856401671444
GameObject:
  m_ObjectHideFlags: 0
  m_CorrespondingSourceObject: {fileID: 0}
  m_PrefabInstance: {fileID: 0}
  m_PrefabAsset: {fileID: 0}
  serializedVersion: 6
  m_Component:
  - component: {fileID: 5643719284179380856}
  - component: {fileID: 5499378496320668993}
  - component: {fileID: 2608466645007767299}
  m_Layer: 5
  m_Name: Item Checkmark
  m_TagString: Untagged
  m_Icon: {fileID: 0}
  m_NavMeshLayer: 0
  m_StaticEditorFlags: 0
  m_IsActive: 1
--- !u!224 &5643719284179380856
RectTransform:
  m_ObjectHideFlags: 0
  m_CorrespondingSourceObject: {fileID: 0}
  m_PrefabInstance: {fileID: 0}
  m_PrefabAsset: {fileID: 0}
  m_GameObject: {fileID: 1538551856401671444}
  m_LocalRotation: {x: -0, y: -0, z: -0, w: 1}
  m_LocalPosition: {x: 0, y: 0, z: 0}
  m_LocalScale: {x: 1, y: 1, z: 1}
  m_ConstrainProportionsScale: 0
  m_Children: []
  m_Father: {fileID: 1733542875403265312}
  m_LocalEulerAnglesHint: {x: 0, y: 0, z: 0}
  m_AnchorMin: {x: 0, y: 0.5}
  m_AnchorMax: {x: 0, y: 0.5}
  m_AnchoredPosition: {x: 10, y: 0}
  m_SizeDelta: {x: 20, y: 20}
  m_Pivot: {x: 0.5, y: 0.5}
--- !u!222 &5499378496320668993
CanvasRenderer:
  m_ObjectHideFlags: 0
  m_CorrespondingSourceObject: {fileID: 0}
  m_PrefabInstance: {fileID: 0}
  m_PrefabAsset: {fileID: 0}
  m_GameObject: {fileID: 1538551856401671444}
  m_CullTransparentMesh: 1
--- !u!114 &2608466645007767299
MonoBehaviour:
  m_ObjectHideFlags: 0
  m_CorrespondingSourceObject: {fileID: 0}
  m_PrefabInstance: {fileID: 0}
  m_PrefabAsset: {fileID: 0}
  m_GameObject: {fileID: 1538551856401671444}
  m_Enabled: 1
  m_EditorHideFlags: 0
  m_Script: {fileID: 11500000, guid: fe87c0e1cc204ed48ad3b37840f39efc, type: 3}
  m_Name: 
  m_EditorClassIdentifier: 
  m_Material: {fileID: 0}
  m_Color: {r: 1, g: 1, b: 1, a: 1}
  m_RaycastTarget: 1
  m_RaycastPadding: {x: 0, y: 0, z: 0, w: 0}
  m_Maskable: 1
  m_OnCullStateChanged:
    m_PersistentCalls:
      m_Calls: []
  m_Sprite: {fileID: 10901, guid: 0000000000000000f000000000000000, type: 0}
  m_Type: 0
  m_PreserveAspect: 0
  m_FillCenter: 1
  m_FillMethod: 4
  m_FillAmount: 1
  m_FillClockwise: 1
  m_FillOrigin: 0
  m_UseSpriteMesh: 0
  m_PixelsPerUnitMultiplier: 1
--- !u!1 &1565630781114825310
GameObject:
  m_ObjectHideFlags: 0
  m_CorrespondingSourceObject: {fileID: 0}
  m_PrefabInstance: {fileID: 0}
  m_PrefabAsset: {fileID: 0}
  serializedVersion: 6
  m_Component:
  - component: {fileID: 8309856215257414117}
  - component: {fileID: 64212099092380696}
  - component: {fileID: 4308509622430827105}
  m_Layer: 5
  m_Name: Label
  m_TagString: Untagged
  m_Icon: {fileID: 0}
  m_NavMeshLayer: 0
  m_StaticEditorFlags: 0
  m_IsActive: 1
--- !u!224 &8309856215257414117
RectTransform:
  m_ObjectHideFlags: 0
  m_CorrespondingSourceObject: {fileID: 0}
  m_PrefabInstance: {fileID: 0}
  m_PrefabAsset: {fileID: 0}
  m_GameObject: {fileID: 1565630781114825310}
  m_LocalRotation: {x: -0, y: -0, z: -0, w: 1}
  m_LocalPosition: {x: 0, y: 0, z: 0}
  m_LocalScale: {x: 1, y: 1, z: 1}
  m_ConstrainProportionsScale: 0
  m_Children: []
  m_Father: {fileID: 5963003193310928182}
  m_LocalEulerAnglesHint: {x: 0, y: 0, z: 0}
<<<<<<< HEAD
  m_AnchorMin: {x: 0, y: 0}
  m_AnchorMax: {x: 1, y: 1}
  m_AnchoredPosition: {x: -7.5, y: -0.5}
  m_SizeDelta: {x: -35, y: -13}
=======
  m_AnchorMin: {x: 0.5, y: 0.5}
  m_AnchorMax: {x: 0.5, y: 0.5}
  m_AnchoredPosition: {x: 0, y: 50}
  m_SizeDelta: {x: 500, y: 150}
>>>>>>> e9d27409
  m_Pivot: {x: 0.5, y: 0.5}
--- !u!222 &64212099092380696
CanvasRenderer:
  m_ObjectHideFlags: 0
  m_CorrespondingSourceObject: {fileID: 0}
  m_PrefabInstance: {fileID: 0}
  m_PrefabAsset: {fileID: 0}
  m_GameObject: {fileID: 1565630781114825310}
  m_CullTransparentMesh: 1
--- !u!114 &4308509622430827105
MonoBehaviour:
  m_ObjectHideFlags: 0
  m_CorrespondingSourceObject: {fileID: 0}
  m_PrefabInstance: {fileID: 0}
  m_PrefabAsset: {fileID: 0}
  m_GameObject: {fileID: 1565630781114825310}
  m_Enabled: 1
  m_EditorHideFlags: 0
  m_Script: {fileID: 11500000, guid: f4688fdb7df04437aeb418b961361dc5, type: 3}
  m_Name: 
  m_EditorClassIdentifier: 
  m_Material: {fileID: 0}
  m_Color: {r: 1, g: 1, b: 1, a: 1}
  m_RaycastTarget: 1
  m_RaycastPadding: {x: 0, y: 0, z: 0, w: 0}
  m_Maskable: 1
  m_OnCullStateChanged:
    m_PersistentCalls:
      m_Calls: []
  m_text: 
  m_isRightToLeft: 0
  m_fontAsset: {fileID: 11400000, guid: 8f586378b4e144a9851e7b34d9b748ee, type: 2}
  m_sharedMaterial: {fileID: 2180264, guid: 8f586378b4e144a9851e7b34d9b748ee, type: 2}
  m_fontSharedMaterials: []
  m_fontMaterial: {fileID: 0}
  m_fontMaterials: []
  m_fontColor32:
    serializedVersion: 2
    rgba: 4281479730
  m_fontColor: {r: 1, g: 1, b: 1, a: 1}
  m_enableVertexGradient: 1
  m_colorMode: 3
  m_fontColorGradient:
    topLeft: {r: 1, g: 1, b: 1, a: 1}
    topRight: {r: 1, g: 1, b: 1, a: 1}
    bottomLeft: {r: 1, g: 1, b: 1, a: 1}
    bottomRight: {r: 1, g: 1, b: 1, a: 1}
  m_fontColorGradientPreset: {fileID: 11400000, guid: 242652c752c79ed4c97b7b9be1f2c01a, type: 2}
  m_spriteAsset: {fileID: 0}
  m_tintAllSprites: 0
  m_StyleSheet: {fileID: 0}
  m_TextStyleHashCode: -1183493901
  m_overrideHtmlColors: 0
  m_faceColor:
    serializedVersion: 2
    rgba: 4294967295
  m_fontSize: 30
  m_fontSizeBase: 30
  m_fontWeight: 400
  m_enableAutoSizing: 0
  m_fontSizeMin: 18
  m_fontSizeMax: 72
  m_fontStyle: 1
  m_HorizontalAlignment: 2
  m_VerticalAlignment: 512
  m_textAlignment: 65535
  m_characterSpacing: 0
  m_wordSpacing: 0
  m_lineSpacing: 0
  m_lineSpacingMax: 0
  m_paragraphSpacing: 0
  m_charWidthMaxAdj: 0
  m_TextWrappingMode: 1
  m_wordWrappingRatios: 0.4
  m_overflowMode: 0
  m_linkedTextComponent: {fileID: 0}
  parentLinkedComponent: {fileID: 0}
  m_enableKerning: 0
  m_ActiveFontFeatures: 6e72656b
  m_enableExtraPadding: 0
  checkPaddingRequired: 0
  m_isRichText: 1
  m_EmojiFallbackSupport: 1
  m_parseCtrlCharacters: 1
  m_isOrthographic: 1
  m_isCullingEnabled: 0
  m_horizontalMapping: 0
  m_verticalMapping: 0
  m_uvLineOffset: 0
  m_geometrySortingOrder: 0
  m_IsTextObjectScaleStatic: 0
  m_VertexBufferAutoSizeReduction: 0
  m_useMaxVisibleDescender: 1
  m_pageToDisplay: 1
  m_margin: {x: 0, y: 0, z: 0, w: 0}
  m_isUsingLegacyAnimationComponent: 0
  m_isVolumetricText: 0
  m_hasFontAssetChanged: 0
  m_baseMaterial: {fileID: 0}
  m_maskOffset: {x: 0, y: 0, z: 0, w: 0}
--- !u!1 &1769148283996094249
GameObject:
  m_ObjectHideFlags: 0
  m_CorrespondingSourceObject: {fileID: 0}
  m_PrefabInstance: {fileID: 0}
  m_PrefabAsset: {fileID: 0}
  serializedVersion: 6
  m_Component:
  - component: {fileID: 5537189633120150128}
  - component: {fileID: 2509134051301925412}
  - component: {fileID: 2414358399321455054}
  m_Layer: 5
  m_Name: Handle
  m_TagString: Untagged
  m_Icon: {fileID: 0}
  m_NavMeshLayer: 0
  m_StaticEditorFlags: 0
  m_IsActive: 1
--- !u!224 &5537189633120150128
RectTransform:
  m_ObjectHideFlags: 0
  m_CorrespondingSourceObject: {fileID: 0}
  m_PrefabInstance: {fileID: 0}
  m_PrefabAsset: {fileID: 0}
  m_GameObject: {fileID: 1769148283996094249}
  m_LocalRotation: {x: -0, y: -0, z: -0, w: 1}
  m_LocalPosition: {x: 0, y: 0, z: 0}
  m_LocalScale: {x: 1, y: 1, z: 1}
  m_ConstrainProportionsScale: 0
  m_Children: []
  m_Father: {fileID: 2497246893291305392}
  m_LocalEulerAnglesHint: {x: 0, y: 0, z: 0}
  m_AnchorMin: {x: 0.8, y: 0}
  m_AnchorMax: {x: 0.8, y: 1}
  m_AnchoredPosition: {x: 0, y: 0}
  m_SizeDelta: {x: 20, y: 0}
  m_Pivot: {x: 0.5, y: 0.5}
--- !u!222 &2509134051301925412
CanvasRenderer:
  m_ObjectHideFlags: 0
  m_CorrespondingSourceObject: {fileID: 0}
  m_PrefabInstance: {fileID: 0}
  m_PrefabAsset: {fileID: 0}
  m_GameObject: {fileID: 1769148283996094249}
  m_CullTransparentMesh: 1
--- !u!114 &2414358399321455054
MonoBehaviour:
  m_ObjectHideFlags: 0
  m_CorrespondingSourceObject: {fileID: 0}
  m_PrefabInstance: {fileID: 0}
  m_PrefabAsset: {fileID: 0}
  m_GameObject: {fileID: 1769148283996094249}
  m_Enabled: 1
  m_EditorHideFlags: 0
  m_Script: {fileID: 11500000, guid: fe87c0e1cc204ed48ad3b37840f39efc, type: 3}
  m_Name: 
  m_EditorClassIdentifier: 
  m_Material: {fileID: 0}
  m_Color: {r: 1, g: 1, b: 1, a: 1}
  m_RaycastTarget: 1
  m_RaycastPadding: {x: 0, y: 0, z: 0, w: 0}
  m_Maskable: 1
  m_OnCullStateChanged:
    m_PersistentCalls:
      m_Calls: []
  m_Sprite: {fileID: 10911, guid: 0000000000000000f000000000000000, type: 0}
  m_Type: 1
  m_PreserveAspect: 0
  m_FillCenter: 1
  m_FillMethod: 4
  m_FillAmount: 1
  m_FillClockwise: 1
  m_FillOrigin: 0
  m_UseSpriteMesh: 0
  m_PixelsPerUnitMultiplier: 1
--- !u!1 &1790161034984851311
GameObject:
  m_ObjectHideFlags: 0
  m_CorrespondingSourceObject: {fileID: 0}
  m_PrefabInstance: {fileID: 0}
  m_PrefabAsset: {fileID: 0}
  serializedVersion: 6
  m_Component:
  - component: {fileID: 8279747901966626016}
  - component: {fileID: 7574527869720784196}
  - component: {fileID: 486335741691598172}
  - component: {fileID: 6744998679846756522}
  m_Layer: 5
  m_Name: Resume
  m_TagString: Untagged
  m_Icon: {fileID: 0}
  m_NavMeshLayer: 0
  m_StaticEditorFlags: 0
  m_IsActive: 1
--- !u!224 &8279747901966626016
RectTransform:
  m_ObjectHideFlags: 0
  m_CorrespondingSourceObject: {fileID: 0}
  m_PrefabInstance: {fileID: 0}
  m_PrefabAsset: {fileID: 0}
  m_GameObject: {fileID: 1790161034984851311}
  m_LocalRotation: {x: -0, y: -0, z: -0, w: 1}
  m_LocalPosition: {x: 0, y: 0, z: 0}
  m_LocalScale: {x: 1, y: 1, z: 1}
  m_ConstrainProportionsScale: 0
  m_Children:
  - {fileID: 9141217404628530253}
  m_Father: {fileID: 7425115051398107732}
  m_LocalEulerAnglesHint: {x: 0, y: 0, z: 0}
  m_AnchorMin: {x: 0.5, y: 0.5}
  m_AnchorMax: {x: 0.5, y: 0.5}
  m_AnchoredPosition: {x: 5.9999695, y: 200.00003}
  m_SizeDelta: {x: 500, y: 100}
  m_Pivot: {x: 0.5, y: 0.5}
--- !u!222 &7574527869720784196
CanvasRenderer:
  m_ObjectHideFlags: 0
  m_CorrespondingSourceObject: {fileID: 0}
  m_PrefabInstance: {fileID: 0}
  m_PrefabAsset: {fileID: 0}
  m_GameObject: {fileID: 1790161034984851311}
  m_CullTransparentMesh: 1
--- !u!114 &486335741691598172
MonoBehaviour:
  m_ObjectHideFlags: 0
  m_CorrespondingSourceObject: {fileID: 0}
  m_PrefabInstance: {fileID: 0}
  m_PrefabAsset: {fileID: 0}
  m_GameObject: {fileID: 1790161034984851311}
  m_Enabled: 1
  m_EditorHideFlags: 0
  m_Script: {fileID: 11500000, guid: fe87c0e1cc204ed48ad3b37840f39efc, type: 3}
  m_Name: 
  m_EditorClassIdentifier: 
  m_Material: {fileID: 0}
  m_Color: {r: 1, g: 1, b: 1, a: 1}
  m_RaycastTarget: 1
  m_RaycastPadding: {x: 0, y: 0, z: 0, w: 0}
  m_Maskable: 1
  m_OnCullStateChanged:
    m_PersistentCalls:
      m_Calls: []
  m_Sprite: {fileID: 10905, guid: 0000000000000000f000000000000000, type: 0}
  m_Type: 1
  m_PreserveAspect: 0
  m_FillCenter: 1
  m_FillMethod: 4
  m_FillAmount: 1
  m_FillClockwise: 1
  m_FillOrigin: 0
  m_UseSpriteMesh: 0
  m_PixelsPerUnitMultiplier: 1
--- !u!114 &6744998679846756522
MonoBehaviour:
  m_ObjectHideFlags: 0
  m_CorrespondingSourceObject: {fileID: 0}
  m_PrefabInstance: {fileID: 0}
  m_PrefabAsset: {fileID: 0}
  m_GameObject: {fileID: 1790161034984851311}
  m_Enabled: 1
  m_EditorHideFlags: 0
  m_Script: {fileID: 11500000, guid: 4e29b1a8efbd4b44bb3f3716e73f07ff, type: 3}
  m_Name: 
  m_EditorClassIdentifier: 
  m_Navigation:
    m_Mode: 3
    m_WrapAround: 0
    m_SelectOnUp: {fileID: 0}
    m_SelectOnDown: {fileID: 0}
    m_SelectOnLeft: {fileID: 0}
    m_SelectOnRight: {fileID: 0}
  m_Transition: 1
  m_Colors:
    m_NormalColor: {r: 1, g: 1, b: 1, a: 0}
    m_HighlightedColor: {r: 0.9607843, g: 0.9607843, b: 0.9607843, a: 0.49019608}
    m_PressedColor: {r: 0.78431374, g: 0.78431374, b: 0.78431374, a: 1}
    m_SelectedColor: {r: 0.9607843, g: 0.9607843, b: 0.9607843, a: 1}
    m_DisabledColor: {r: 0.78431374, g: 0.78431374, b: 0.78431374, a: 0.7607843}
    m_ColorMultiplier: 1
    m_FadeDuration: 0.1
  m_SpriteState:
    m_HighlightedSprite: {fileID: 0}
    m_PressedSprite: {fileID: 0}
    m_SelectedSprite: {fileID: 0}
    m_DisabledSprite: {fileID: 0}
  m_AnimationTriggers:
    m_NormalTrigger: Normal
    m_HighlightedTrigger: Highlighted
    m_PressedTrigger: Pressed
    m_SelectedTrigger: Selected
    m_DisabledTrigger: Disabled
  m_Interactable: 1
  m_TargetGraphic: {fileID: 486335741691598172}
  m_OnClick:
    m_PersistentCalls:
      m_Calls:
      - m_Target: {fileID: 8203686651620421542}
        m_TargetAssemblyTypeName: PauseMenu, Assembly-CSharp
        m_MethodName: Resume
        m_Mode: 1
        m_Arguments:
          m_ObjectArgument: {fileID: 0}
          m_ObjectArgumentAssemblyTypeName: UnityEngine.Object, UnityEngine
          m_IntArgument: 0
          m_FloatArgument: 0
          m_StringArgument: 
          m_BoolArgument: 0
        m_CallState: 2
--- !u!1 &1850924684991815357
GameObject:
  m_ObjectHideFlags: 0
  m_CorrespondingSourceObject: {fileID: 0}
  m_PrefabInstance: {fileID: 0}
  m_PrefabAsset: {fileID: 0}
  serializedVersion: 6
  m_Component:
  - component: {fileID: 9002110568599888936}
  - component: {fileID: 654747742367880115}
  - component: {fileID: 6517599571406674885}
  m_Layer: 5
  m_Name: Handle
  m_TagString: Untagged
  m_Icon: {fileID: 0}
  m_NavMeshLayer: 0
  m_StaticEditorFlags: 0
  m_IsActive: 1
--- !u!224 &9002110568599888936
RectTransform:
  m_ObjectHideFlags: 0
  m_CorrespondingSourceObject: {fileID: 0}
  m_PrefabInstance: {fileID: 0}
  m_PrefabAsset: {fileID: 0}
  m_GameObject: {fileID: 1850924684991815357}
  m_LocalRotation: {x: -0, y: -0, z: -0, w: 1}
  m_LocalPosition: {x: 0, y: 0, z: 0}
  m_LocalScale: {x: 1, y: 1, z: 1}
  m_ConstrainProportionsScale: 0
  m_Children: []
  m_Father: {fileID: 1033029316504961256}
  m_LocalEulerAnglesHint: {x: 0, y: 0, z: 0}
  m_AnchorMin: {x: 0, y: 0}
  m_AnchorMax: {x: 1, y: 1}
  m_AnchoredPosition: {x: 0, y: 0}
  m_SizeDelta: {x: 20, y: 20}
  m_Pivot: {x: 0.5, y: 0.5}
--- !u!222 &654747742367880115
CanvasRenderer:
  m_ObjectHideFlags: 0
  m_CorrespondingSourceObject: {fileID: 0}
  m_PrefabInstance: {fileID: 0}
  m_PrefabAsset: {fileID: 0}
  m_GameObject: {fileID: 1850924684991815357}
  m_CullTransparentMesh: 1
--- !u!114 &6517599571406674885
MonoBehaviour:
  m_ObjectHideFlags: 0
  m_CorrespondingSourceObject: {fileID: 0}
  m_PrefabInstance: {fileID: 0}
  m_PrefabAsset: {fileID: 0}
  m_GameObject: {fileID: 1850924684991815357}
  m_Enabled: 1
  m_EditorHideFlags: 0
  m_Script: {fileID: 11500000, guid: fe87c0e1cc204ed48ad3b37840f39efc, type: 3}
  m_Name: 
  m_EditorClassIdentifier: 
  m_Material: {fileID: 0}
  m_Color: {r: 1, g: 1, b: 1, a: 1}
  m_RaycastTarget: 1
  m_RaycastPadding: {x: 0, y: 0, z: 0, w: 0}
  m_Maskable: 1
  m_OnCullStateChanged:
    m_PersistentCalls:
      m_Calls: []
  m_Sprite: {fileID: 10905, guid: 0000000000000000f000000000000000, type: 0}
  m_Type: 1
  m_PreserveAspect: 0
  m_FillCenter: 1
  m_FillMethod: 4
  m_FillAmount: 1
  m_FillClockwise: 1
  m_FillOrigin: 0
  m_UseSpriteMesh: 0
  m_PixelsPerUnitMultiplier: 1
--- !u!1 &2249213654990569071
GameObject:
  m_ObjectHideFlags: 0
  m_CorrespondingSourceObject: {fileID: 0}
  m_PrefabInstance: {fileID: 0}
  m_PrefabAsset: {fileID: 0}
  serializedVersion: 6
  m_Component:
  - component: {fileID: 8389094394556641280}
  - component: {fileID: 2820484581304616325}
  - component: {fileID: 8052424255038708789}
  m_Layer: 5
  m_Name: MainMenu Image
  m_TagString: Untagged
  m_Icon: {fileID: 0}
  m_NavMeshLayer: 0
  m_StaticEditorFlags: 0
  m_IsActive: 1
--- !u!224 &8389094394556641280
RectTransform:
  m_ObjectHideFlags: 0
  m_CorrespondingSourceObject: {fileID: 0}
  m_PrefabInstance: {fileID: 0}
  m_PrefabAsset: {fileID: 0}
  m_GameObject: {fileID: 2249213654990569071}
  m_LocalRotation: {x: -0, y: -0, z: -0, w: 1}
  m_LocalPosition: {x: 0, y: 0, z: 0}
  m_LocalScale: {x: 1, y: 1, z: 1}
  m_ConstrainProportionsScale: 0
  m_Children: []
  m_Father: {fileID: 4282700339873358944}
  m_LocalEulerAnglesHint: {x: 0, y: 0, z: 0}
  m_AnchorMin: {x: 0.5, y: 0.5}
  m_AnchorMax: {x: 0.5, y: 0.5}
  m_AnchoredPosition: {x: 6.000063, y: -200}
  m_SizeDelta: {x: 400, y: 100}
  m_Pivot: {x: 0.5, y: 0.5}
--- !u!222 &2820484581304616325
CanvasRenderer:
  m_ObjectHideFlags: 0
  m_CorrespondingSourceObject: {fileID: 0}
  m_PrefabInstance: {fileID: 0}
  m_PrefabAsset: {fileID: 0}
  m_GameObject: {fileID: 2249213654990569071}
  m_CullTransparentMesh: 1
--- !u!114 &8052424255038708789
MonoBehaviour:
  m_ObjectHideFlags: 0
  m_CorrespondingSourceObject: {fileID: 0}
  m_PrefabInstance: {fileID: 0}
  m_PrefabAsset: {fileID: 0}
  m_GameObject: {fileID: 2249213654990569071}
  m_Enabled: 1
  m_EditorHideFlags: 0
  m_Script: {fileID: 11500000, guid: fe87c0e1cc204ed48ad3b37840f39efc, type: 3}
  m_Name: 
  m_EditorClassIdentifier: 
  m_Material: {fileID: 0}
  m_Color: {r: 1, g: 1, b: 1, a: 1}
  m_RaycastTarget: 1
  m_RaycastPadding: {x: 0, y: 0, z: 0, w: 0}
  m_Maskable: 1
  m_OnCullStateChanged:
    m_PersistentCalls:
      m_Calls: []
  m_Sprite: {fileID: 3973097449063339244, guid: 9bb03995006f34083b9b61c89388578c, type: 3}
  m_Type: 0
  m_PreserveAspect: 0
  m_FillCenter: 1
  m_FillMethod: 4
  m_FillAmount: 1
  m_FillClockwise: 1
  m_FillOrigin: 0
  m_UseSpriteMesh: 0
  m_PixelsPerUnitMultiplier: 1
--- !u!1 &2443185808220112895
GameObject:
  m_ObjectHideFlags: 0
  m_CorrespondingSourceObject: {fileID: 0}
  m_PrefabInstance: {fileID: 0}
  m_PrefabAsset: {fileID: 0}
  serializedVersion: 6
  m_Component:
  - component: {fileID: 5114340550846731548}
  - component: {fileID: 5721168238412237215}
  - component: {fileID: 7958819581954416730}
  m_Layer: 5
  m_Name: loserstats
  m_TagString: Untagged
  m_Icon: {fileID: 0}
  m_NavMeshLayer: 0
  m_StaticEditorFlags: 0
  m_IsActive: 1
--- !u!224 &5114340550846731548
RectTransform:
  m_ObjectHideFlags: 0
  m_CorrespondingSourceObject: {fileID: 0}
  m_PrefabInstance: {fileID: 0}
  m_PrefabAsset: {fileID: 0}
  m_GameObject: {fileID: 2443185808220112895}
  m_LocalRotation: {x: -0, y: -0, z: -0, w: 1}
  m_LocalPosition: {x: 0, y: 0, z: 0}
  m_LocalScale: {x: 1, y: 1, z: 1}
  m_ConstrainProportionsScale: 0
  m_Children: []
  m_Father: {fileID: 4282700339873358944}
  m_LocalEulerAnglesHint: {x: 0, y: 0, z: 0}
  m_AnchorMin: {x: 0.5, y: 0.5}
  m_AnchorMax: {x: 0.5, y: 0.5}
  m_AnchoredPosition: {x: -65, y: 50}
  m_SizeDelta: {x: 500, y: 150}
  m_Pivot: {x: 0.5, y: 0.5}
--- !u!222 &5721168238412237215
CanvasRenderer:
  m_ObjectHideFlags: 0
  m_CorrespondingSourceObject: {fileID: 0}
  m_PrefabInstance: {fileID: 0}
  m_PrefabAsset: {fileID: 0}
  m_GameObject: {fileID: 2443185808220112895}
  m_CullTransparentMesh: 1
--- !u!114 &7958819581954416730
MonoBehaviour:
  m_ObjectHideFlags: 0
  m_CorrespondingSourceObject: {fileID: 0}
  m_PrefabInstance: {fileID: 0}
  m_PrefabAsset: {fileID: 0}
  m_GameObject: {fileID: 2443185808220112895}
  m_Enabled: 1
  m_EditorHideFlags: 0
  m_Script: {fileID: 11500000, guid: f4688fdb7df04437aeb418b961361dc5, type: 3}
  m_Name: 
  m_EditorClassIdentifier: 
  m_Material: {fileID: 0}
  m_Color: {r: 1, g: 1, b: 1, a: 1}
  m_RaycastTarget: 1
  m_RaycastPadding: {x: 0, y: 0, z: 0, w: 0}
  m_Maskable: 1
  m_OnCullStateChanged:
    m_PersistentCalls:
      m_Calls: []
  m_text: 
  m_isRightToLeft: 0
  m_fontAsset: {fileID: 11400000, guid: 8f586378b4e144a9851e7b34d9b748ee, type: 2}
  m_sharedMaterial: {fileID: 2180264, guid: 8f586378b4e144a9851e7b34d9b748ee, type: 2}
  m_fontSharedMaterials: []
  m_fontMaterial: {fileID: 0}
  m_fontMaterials: []
  m_fontColor32:
    serializedVersion: 2
    rgba: 4294967295
  m_fontColor: {r: 1, g: 1, b: 1, a: 1}
  m_enableVertexGradient: 1
  m_colorMode: 3
  m_fontColorGradient:
    topLeft: {r: 1, g: 1, b: 1, a: 1}
    topRight: {r: 1, g: 1, b: 1, a: 1}
    bottomLeft: {r: 1, g: 1, b: 1, a: 1}
    bottomRight: {r: 1, g: 1, b: 1, a: 1}
  m_fontColorGradientPreset: {fileID: 11400000, guid: 242652c752c79ed4c97b7b9be1f2c01a, type: 2}
  m_spriteAsset: {fileID: 0}
  m_tintAllSprites: 0
  m_StyleSheet: {fileID: 0}
  m_TextStyleHashCode: -1183493901
  m_overrideHtmlColors: 0
  m_faceColor:
    serializedVersion: 2
    rgba: 4294967295
  m_fontSize: 50
  m_fontSizeBase: 50
  m_fontWeight: 400
  m_enableAutoSizing: 0
  m_fontSizeMin: 0
  m_fontSizeMax: 0
  m_fontStyle: 1
  m_HorizontalAlignment: 2
  m_VerticalAlignment: 512
  m_textAlignment: 65535
  m_characterSpacing: 0
  m_wordSpacing: 0
  m_lineSpacing: 0
  m_lineSpacingMax: 0
  m_paragraphSpacing: 0
  m_charWidthMaxAdj: 0
  m_TextWrappingMode: 0
  m_wordWrappingRatios: 0.4
  m_overflowMode: 0
  m_linkedTextComponent: {fileID: 0}
  parentLinkedComponent: {fileID: 0}
  m_enableKerning: 0
  m_ActiveFontFeatures: 
  m_enableExtraPadding: 0
  checkPaddingRequired: 0
  m_isRichText: 1
  m_EmojiFallbackSupport: 1
  m_parseCtrlCharacters: 1
  m_isOrthographic: 1
  m_isCullingEnabled: 0
  m_horizontalMapping: 0
  m_verticalMapping: 0
  m_uvLineOffset: 0
  m_geometrySortingOrder: 0
  m_IsTextObjectScaleStatic: 0
  m_VertexBufferAutoSizeReduction: 0
  m_useMaxVisibleDescender: 1
  m_pageToDisplay: 1
  m_margin: {x: 0, y: 0, z: 0, w: 0}
  m_isUsingLegacyAnimationComponent: 0
  m_isVolumetricText: 0
  m_hasFontAssetChanged: 0
  m_baseMaterial: {fileID: 0}
  m_maskOffset: {x: 0, y: 0, z: 0, w: 0}
--- !u!1 &2886998376420110499
GameObject:
  m_ObjectHideFlags: 0
  m_CorrespondingSourceObject: {fileID: 0}
  m_PrefabInstance: {fileID: 0}
  m_PrefabAsset: {fileID: 0}
  serializedVersion: 6
  m_Component:
  - component: {fileID: 2623242820727091596}
  - component: {fileID: 4960781418784190266}
  - component: {fileID: 6595568001060496522}
  m_Layer: 5
  m_Name: stats
  m_TagString: Untagged
  m_Icon: {fileID: 0}
  m_NavMeshLayer: 0
  m_StaticEditorFlags: 0
  m_IsActive: 1
--- !u!224 &2623242820727091596
RectTransform:
  m_ObjectHideFlags: 0
  m_CorrespondingSourceObject: {fileID: 0}
  m_PrefabInstance: {fileID: 0}
  m_PrefabAsset: {fileID: 0}
  m_GameObject: {fileID: 2886998376420110499}
  m_LocalRotation: {x: -0, y: -0, z: -0, w: 1}
  m_LocalPosition: {x: 0, y: 0, z: 0}
  m_LocalScale: {x: 1, y: 1, z: 1}
  m_ConstrainProportionsScale: 0
  m_Children: []
  m_Father: {fileID: 4282700339873358944}
  m_LocalEulerAnglesHint: {x: 0, y: 0, z: 0}
  m_AnchorMin: {x: 0.5, y: 0.5}
  m_AnchorMax: {x: 0.5, y: 0.5}
  m_AnchoredPosition: {x: 6.000061, y: 200}
  m_SizeDelta: {x: 500, y: 150}
  m_Pivot: {x: 0.5, y: 0.5}
--- !u!222 &4960781418784190266
CanvasRenderer:
  m_ObjectHideFlags: 0
  m_CorrespondingSourceObject: {fileID: 0}
  m_PrefabInstance: {fileID: 0}
  m_PrefabAsset: {fileID: 0}
  m_GameObject: {fileID: 2886998376420110499}
  m_CullTransparentMesh: 1
--- !u!114 &6595568001060496522
MonoBehaviour:
  m_ObjectHideFlags: 0
  m_CorrespondingSourceObject: {fileID: 0}
  m_PrefabInstance: {fileID: 0}
  m_PrefabAsset: {fileID: 0}
  m_GameObject: {fileID: 2886998376420110499}
  m_Enabled: 1
  m_EditorHideFlags: 0
  m_Script: {fileID: 11500000, guid: f4688fdb7df04437aeb418b961361dc5, type: 3}
  m_Name: 
  m_EditorClassIdentifier: 
  m_Material: {fileID: 0}
  m_Color: {r: 1, g: 1, b: 1, a: 1}
  m_RaycastTarget: 1
  m_RaycastPadding: {x: 0, y: 0, z: 0, w: 0}
  m_Maskable: 1
  m_OnCullStateChanged:
    m_PersistentCalls:
      m_Calls: []
  m_text: stats
  m_isRightToLeft: 0
  m_fontAsset: {fileID: 11400000, guid: 8f586378b4e144a9851e7b34d9b748ee, type: 2}
  m_sharedMaterial: {fileID: 2180264, guid: 8f586378b4e144a9851e7b34d9b748ee, type: 2}
  m_fontSharedMaterials: []
  m_fontMaterial: {fileID: 0}
  m_fontMaterials: []
  m_fontColor32:
    serializedVersion: 2
    rgba: 4294967295
  m_fontColor: {r: 1, g: 1, b: 1, a: 1}
  m_enableVertexGradient: 1
  m_colorMode: 3
  m_fontColorGradient:
    topLeft: {r: 1, g: 1, b: 1, a: 1}
    topRight: {r: 1, g: 1, b: 1, a: 1}
    bottomLeft: {r: 1, g: 1, b: 1, a: 1}
    bottomRight: {r: 1, g: 1, b: 1, a: 1}
  m_fontColorGradientPreset: {fileID: 11400000, guid: 242652c752c79ed4c97b7b9be1f2c01a, type: 2}
  m_spriteAsset: {fileID: 0}
  m_tintAllSprites: 0
  m_StyleSheet: {fileID: 0}
  m_TextStyleHashCode: -1183493901
  m_overrideHtmlColors: 0
  m_faceColor:
    serializedVersion: 2
    rgba: 4294967295
  m_fontSize: 50
  m_fontSizeBase: 50
  m_fontWeight: 400
  m_enableAutoSizing: 0
  m_fontSizeMin: 0
  m_fontSizeMax: 0
  m_fontStyle: 1
  m_HorizontalAlignment: 2
  m_VerticalAlignment: 512
  m_textAlignment: 65535
  m_characterSpacing: 0
  m_wordSpacing: 0
  m_lineSpacing: 0
  m_lineSpacingMax: 0
  m_paragraphSpacing: 0
  m_charWidthMaxAdj: 0
  m_TextWrappingMode: 0
  m_wordWrappingRatios: 0.4
  m_overflowMode: 0
  m_linkedTextComponent: {fileID: 0}
  parentLinkedComponent: {fileID: 0}
  m_enableKerning: 0
  m_ActiveFontFeatures: 
  m_enableExtraPadding: 0
  checkPaddingRequired: 0
  m_isRichText: 1
  m_EmojiFallbackSupport: 1
  m_parseCtrlCharacters: 1
  m_isOrthographic: 1
  m_isCullingEnabled: 0
  m_horizontalMapping: 0
  m_verticalMapping: 0
  m_uvLineOffset: 0
  m_geometrySortingOrder: 0
  m_IsTextObjectScaleStatic: 0
  m_VertexBufferAutoSizeReduction: 0
  m_useMaxVisibleDescender: 1
  m_pageToDisplay: 1
  m_margin: {x: 0, y: 0, z: 0, w: 0}
  m_isUsingLegacyAnimationComponent: 0
  m_isVolumetricText: 0
  m_hasFontAssetChanged: 0
  m_baseMaterial: {fileID: 0}
  m_maskOffset: {x: 0, y: 0, z: 0, w: 0}
--- !u!1 &2956614230111764247
GameObject:
  m_ObjectHideFlags: 0
  m_CorrespondingSourceObject: {fileID: 0}
  m_PrefabInstance: {fileID: 0}
  m_PrefabAsset: {fileID: 0}
  serializedVersion: 6
  m_Component:
  - component: {fileID: 447973400982816293}
  - component: {fileID: 2522385516893472435}
  - component: {fileID: 5413442206138669294}
  m_Layer: 5
  m_Name: Item Label
  m_TagString: Untagged
  m_Icon: {fileID: 0}
  m_NavMeshLayer: 0
  m_StaticEditorFlags: 0
  m_IsActive: 1
--- !u!224 &447973400982816293
RectTransform:
  m_ObjectHideFlags: 0
  m_CorrespondingSourceObject: {fileID: 0}
  m_PrefabInstance: {fileID: 0}
  m_PrefabAsset: {fileID: 0}
  m_GameObject: {fileID: 2956614230111764247}
  m_LocalRotation: {x: -0, y: -0, z: -0, w: 1}
  m_LocalPosition: {x: 0, y: 0, z: 0}
  m_LocalScale: {x: 1, y: 1, z: 1}
  m_ConstrainProportionsScale: 0
  m_Children: []
  m_Father: {fileID: 1733542875403265312}
  m_LocalEulerAnglesHint: {x: 0, y: 0, z: 0}
  m_AnchorMin: {x: 0, y: 0}
  m_AnchorMax: {x: 1, y: 1}
  m_AnchoredPosition: {x: 5, y: -0.5}
  m_SizeDelta: {x: -30, y: -3}
  m_Pivot: {x: 0.5, y: 0.5}
--- !u!222 &2522385516893472435
CanvasRenderer:
  m_ObjectHideFlags: 0
  m_CorrespondingSourceObject: {fileID: 0}
  m_PrefabInstance: {fileID: 0}
  m_PrefabAsset: {fileID: 0}
  m_GameObject: {fileID: 2956614230111764247}
  m_CullTransparentMesh: 1
--- !u!114 &5413442206138669294
MonoBehaviour:
  m_ObjectHideFlags: 0
  m_CorrespondingSourceObject: {fileID: 0}
  m_PrefabInstance: {fileID: 0}
  m_PrefabAsset: {fileID: 0}
  m_GameObject: {fileID: 2956614230111764247}
  m_Enabled: 1
  m_EditorHideFlags: 0
  m_Script: {fileID: 11500000, guid: f4688fdb7df04437aeb418b961361dc5, type: 3}
  m_Name: 
  m_EditorClassIdentifier: 
  m_Material: {fileID: 0}
  m_Color: {r: 1, g: 1, b: 1, a: 1}
  m_RaycastTarget: 1
  m_RaycastPadding: {x: 0, y: 0, z: 0, w: 0}
  m_Maskable: 1
  m_OnCullStateChanged:
    m_PersistentCalls:
      m_Calls: []
  m_text: Option A
  m_isRightToLeft: 0
  m_fontAsset: {fileID: 11400000, guid: 8f586378b4e144a9851e7b34d9b748ee, type: 2}
  m_sharedMaterial: {fileID: 2180264, guid: 8f586378b4e144a9851e7b34d9b748ee, type: 2}
  m_fontSharedMaterials: []
  m_fontMaterial: {fileID: 0}
  m_fontMaterials: []
  m_fontColor32:
    serializedVersion: 2
    rgba: 4281479730
  m_fontColor: {r: 0.19607843, g: 0.19607843, b: 0.19607843, a: 1}
  m_enableVertexGradient: 0
  m_colorMode: 3
  m_fontColorGradient:
    topLeft: {r: 1, g: 1, b: 1, a: 1}
    topRight: {r: 1, g: 1, b: 1, a: 1}
    bottomLeft: {r: 1, g: 1, b: 1, a: 1}
    bottomRight: {r: 1, g: 1, b: 1, a: 1}
  m_fontColorGradientPreset: {fileID: 0}
  m_spriteAsset: {fileID: 0}
  m_tintAllSprites: 0
  m_StyleSheet: {fileID: 0}
  m_TextStyleHashCode: -1183493901
  m_overrideHtmlColors: 0
  m_faceColor:
    serializedVersion: 2
    rgba: 4294967295
  m_fontSize: 14
  m_fontSizeBase: 14
  m_fontWeight: 400
  m_enableAutoSizing: 0
  m_fontSizeMin: 18
  m_fontSizeMax: 72
  m_fontStyle: 0
  m_HorizontalAlignment: 1
  m_VerticalAlignment: 512
  m_textAlignment: 65535
  m_characterSpacing: 0
  m_wordSpacing: 0
  m_lineSpacing: 0
  m_lineSpacingMax: 0
  m_paragraphSpacing: 0
  m_charWidthMaxAdj: 0
  m_TextWrappingMode: 1
  m_wordWrappingRatios: 0.4
  m_overflowMode: 0
  m_linkedTextComponent: {fileID: 0}
  parentLinkedComponent: {fileID: 0}
  m_enableKerning: 0
  m_ActiveFontFeatures: 6e72656b
  m_enableExtraPadding: 0
  checkPaddingRequired: 0
  m_isRichText: 1
  m_EmojiFallbackSupport: 1
  m_parseCtrlCharacters: 1
  m_isOrthographic: 1
  m_isCullingEnabled: 0
  m_horizontalMapping: 0
  m_verticalMapping: 0
  m_uvLineOffset: 0
  m_geometrySortingOrder: 0
  m_IsTextObjectScaleStatic: 0
  m_VertexBufferAutoSizeReduction: 0
  m_useMaxVisibleDescender: 1
  m_pageToDisplay: 1
  m_margin: {x: 0, y: 0, z: 0, w: 0}
  m_isUsingLegacyAnimationComponent: 0
  m_isVolumetricText: 0
  m_hasFontAssetChanged: 0
  m_baseMaterial: {fileID: 0}
  m_maskOffset: {x: 0, y: 0, z: 0, w: 0}
--- !u!1 &3096755583713139946
GameObject:
  m_ObjectHideFlags: 0
  m_CorrespondingSourceObject: {fileID: 0}
  m_PrefabInstance: {fileID: 0}
  m_PrefabAsset: {fileID: 0}
  serializedVersion: 6
  m_Component:
  - component: {fileID: 7302837709285721104}
  - component: {fileID: 4559853013512539046}
  m_Layer: 5
  m_Name: Audio Slider
  m_TagString: Untagged
  m_Icon: {fileID: 0}
  m_NavMeshLayer: 0
  m_StaticEditorFlags: 0
  m_IsActive: 1
--- !u!224 &7302837709285721104
RectTransform:
  m_ObjectHideFlags: 0
  m_CorrespondingSourceObject: {fileID: 0}
  m_PrefabInstance: {fileID: 0}
  m_PrefabAsset: {fileID: 0}
  m_GameObject: {fileID: 3096755583713139946}
  m_LocalRotation: {x: -0, y: -0, z: -0, w: 1}
  m_LocalPosition: {x: 0, y: 0, z: 0}
  m_LocalScale: {x: 1, y: 1, z: 1}
  m_ConstrainProportionsScale: 0
  m_Children:
  - {fileID: 1116777219458746692}
  - {fileID: 227509056721296285}
  - {fileID: 2497246893291305392}
  m_Father: {fileID: 1763154714999242265}
  m_LocalEulerAnglesHint: {x: 0, y: 0, z: 0}
  m_AnchorMin: {x: 0.5, y: 0.5}
  m_AnchorMax: {x: 0.5, y: 0.5}
  m_AnchoredPosition: {x: 0.00006685686, y: -50}
  m_SizeDelta: {x: 300, y: 50}
  m_Pivot: {x: 0.5, y: 0.5}
--- !u!114 &4559853013512539046
MonoBehaviour:
  m_ObjectHideFlags: 0
  m_CorrespondingSourceObject: {fileID: 0}
  m_PrefabInstance: {fileID: 0}
  m_PrefabAsset: {fileID: 0}
  m_GameObject: {fileID: 3096755583713139946}
  m_Enabled: 1
  m_EditorHideFlags: 0
  m_Script: {fileID: 11500000, guid: 67db9e8f0e2ae9c40bc1e2b64352a6b4, type: 3}
  m_Name: 
  m_EditorClassIdentifier: 
  m_Navigation:
    m_Mode: 3
    m_WrapAround: 0
    m_SelectOnUp: {fileID: 0}
    m_SelectOnDown: {fileID: 0}
    m_SelectOnLeft: {fileID: 0}
    m_SelectOnRight: {fileID: 0}
  m_Transition: 1
  m_Colors:
    m_NormalColor: {r: 1, g: 1, b: 1, a: 1}
    m_HighlightedColor: {r: 0.9607843, g: 0.9607843, b: 0.9607843, a: 1}
    m_PressedColor: {r: 0.78431374, g: 0.78431374, b: 0.78431374, a: 1}
    m_SelectedColor: {r: 0.9607843, g: 0.9607843, b: 0.9607843, a: 1}
    m_DisabledColor: {r: 0.78431374, g: 0.78431374, b: 0.78431374, a: 0.5019608}
    m_ColorMultiplier: 1
    m_FadeDuration: 0.1
  m_SpriteState:
    m_HighlightedSprite: {fileID: 0}
    m_PressedSprite: {fileID: 0}
    m_SelectedSprite: {fileID: 0}
    m_DisabledSprite: {fileID: 0}
  m_AnimationTriggers:
    m_NormalTrigger: Normal
    m_HighlightedTrigger: Highlighted
    m_PressedTrigger: Pressed
    m_SelectedTrigger: Selected
    m_DisabledTrigger: Disabled
  m_Interactable: 1
  m_TargetGraphic: {fileID: 2414358399321455054}
  m_FillRect: {fileID: 2683710067081335135}
  m_HandleRect: {fileID: 5537189633120150128}
  m_Direction: 0
  m_MinValue: -80
  m_MaxValue: 20
  m_WholeNumbers: 0
  m_Value: 0
  m_OnValueChanged:
    m_PersistentCalls:
      m_Calls:
      - m_Target: {fileID: 3052442644466852429}
        m_TargetAssemblyTypeName: OptionsMenu, Assembly-CSharp
        m_MethodName: SetVolume
        m_Mode: 0
        m_Arguments:
          m_ObjectArgument: {fileID: 0}
          m_ObjectArgumentAssemblyTypeName: UnityEngine.Object, UnityEngine
          m_IntArgument: 0
          m_FloatArgument: 0
          m_StringArgument: 
          m_BoolArgument: 0
        m_CallState: 2
--- !u!1 &3204350553126172755
GameObject:
  m_ObjectHideFlags: 0
  m_CorrespondingSourceObject: {fileID: 0}
  m_PrefabInstance: {fileID: 0}
  m_PrefabAsset: {fileID: 0}
  serializedVersion: 6
  m_Component:
  - component: {fileID: 8113237737138409663}
  - component: {fileID: 1866270355396529039}
  - component: {fileID: 2629511030577771073}
  m_Layer: 5
  m_Name: Item Background
  m_TagString: Untagged
  m_Icon: {fileID: 0}
  m_NavMeshLayer: 0
  m_StaticEditorFlags: 0
  m_IsActive: 1
--- !u!224 &8113237737138409663
RectTransform:
  m_ObjectHideFlags: 0
  m_CorrespondingSourceObject: {fileID: 0}
  m_PrefabInstance: {fileID: 0}
  m_PrefabAsset: {fileID: 0}
  m_GameObject: {fileID: 3204350553126172755}
  m_LocalRotation: {x: -0, y: -0, z: -0, w: 1}
  m_LocalPosition: {x: 0, y: 0, z: 0}
  m_LocalScale: {x: 1, y: 1, z: 1}
  m_ConstrainProportionsScale: 0
  m_Children: []
  m_Father: {fileID: 1733542875403265312}
  m_LocalEulerAnglesHint: {x: 0, y: 0, z: 0}
  m_AnchorMin: {x: 0, y: 0}
  m_AnchorMax: {x: 1, y: 1}
  m_AnchoredPosition: {x: 0, y: 0}
  m_SizeDelta: {x: 0, y: 0}
  m_Pivot: {x: 0.5, y: 0.5}
--- !u!222 &1866270355396529039
CanvasRenderer:
  m_ObjectHideFlags: 0
  m_CorrespondingSourceObject: {fileID: 0}
  m_PrefabInstance: {fileID: 0}
  m_PrefabAsset: {fileID: 0}
  m_GameObject: {fileID: 3204350553126172755}
  m_CullTransparentMesh: 1
--- !u!114 &2629511030577771073
MonoBehaviour:
  m_ObjectHideFlags: 0
  m_CorrespondingSourceObject: {fileID: 0}
  m_PrefabInstance: {fileID: 0}
  m_PrefabAsset: {fileID: 0}
  m_GameObject: {fileID: 3204350553126172755}
  m_Enabled: 1
  m_EditorHideFlags: 0
  m_Script: {fileID: 11500000, guid: fe87c0e1cc204ed48ad3b37840f39efc, type: 3}
  m_Name: 
  m_EditorClassIdentifier: 
  m_Material: {fileID: 0}
  m_Color: {r: 0.9607843, g: 0.9607843, b: 0.9607843, a: 1}
  m_RaycastTarget: 1
  m_RaycastPadding: {x: 0, y: 0, z: 0, w: 0}
  m_Maskable: 1
  m_OnCullStateChanged:
    m_PersistentCalls:
      m_Calls: []
  m_Sprite: {fileID: 0}
  m_Type: 0
  m_PreserveAspect: 0
  m_FillCenter: 1
  m_FillMethod: 4
  m_FillAmount: 1
  m_FillClockwise: 1
  m_FillOrigin: 0
  m_UseSpriteMesh: 0
  m_PixelsPerUnitMultiplier: 1
--- !u!1 &3420232947374980335
GameObject:
  m_ObjectHideFlags: 0
  m_CorrespondingSourceObject: {fileID: 0}
  m_PrefabInstance: {fileID: 0}
  m_PrefabAsset: {fileID: 0}
  serializedVersion: 6
  m_Component:
  - component: {fileID: 227509056721296285}
  m_Layer: 5
  m_Name: Fill Area
  m_TagString: Untagged
  m_Icon: {fileID: 0}
  m_NavMeshLayer: 0
  m_StaticEditorFlags: 0
  m_IsActive: 1
--- !u!224 &227509056721296285
RectTransform:
  m_ObjectHideFlags: 0
  m_CorrespondingSourceObject: {fileID: 0}
  m_PrefabInstance: {fileID: 0}
  m_PrefabAsset: {fileID: 0}
  m_GameObject: {fileID: 3420232947374980335}
  m_LocalRotation: {x: -0, y: -0, z: -0, w: 1}
  m_LocalPosition: {x: 0, y: 0, z: 0}
  m_LocalScale: {x: 1, y: 1, z: 1}
  m_ConstrainProportionsScale: 0
  m_Children:
  - {fileID: 2683710067081335135}
  m_Father: {fileID: 7302837709285721104}
  m_LocalEulerAnglesHint: {x: 0, y: 0, z: 0}
  m_AnchorMin: {x: 0, y: 0.25}
  m_AnchorMax: {x: 1, y: 0.75}
  m_AnchoredPosition: {x: -5, y: 0}
  m_SizeDelta: {x: -20, y: 0}
  m_Pivot: {x: 0.5, y: 0.5}
--- !u!1 &3568117278606015260
GameObject:
  m_ObjectHideFlags: 0
  m_CorrespondingSourceObject: {fileID: 0}
  m_PrefabInstance: {fileID: 0}
  m_PrefabAsset: {fileID: 0}
  serializedVersion: 6
  m_Component:
  - component: {fileID: 3396309647003376057}
  - component: {fileID: 4230649230130803486}
  - component: {fileID: 7802807193685769324}
  - component: {fileID: 4536942876412330049}
  m_Layer: 5
  m_Name: Quit
  m_TagString: Untagged
  m_Icon: {fileID: 0}
  m_NavMeshLayer: 0
  m_StaticEditorFlags: 0
  m_IsActive: 1
--- !u!224 &3396309647003376057
RectTransform:
  m_ObjectHideFlags: 0
  m_CorrespondingSourceObject: {fileID: 0}
  m_PrefabInstance: {fileID: 0}
  m_PrefabAsset: {fileID: 0}
  m_GameObject: {fileID: 3568117278606015260}
  m_LocalRotation: {x: -0, y: -0, z: -0, w: 1}
  m_LocalPosition: {x: 0, y: 0, z: 0}
  m_LocalScale: {x: 1, y: 1, z: 1}
  m_ConstrainProportionsScale: 0
  m_Children:
  - {fileID: 4124838366204872717}
  m_Father: {fileID: 7425115051398107732}
  m_LocalEulerAnglesHint: {x: 0, y: 0, z: 0}
  m_AnchorMin: {x: 0.5, y: 0.5}
  m_AnchorMax: {x: 0.5, y: 0.5}
  m_AnchoredPosition: {x: 0.000061035156, y: -400}
  m_SizeDelta: {x: 400, y: 150}
  m_Pivot: {x: 0.5, y: 0.5}
--- !u!222 &4230649230130803486
CanvasRenderer:
  m_ObjectHideFlags: 0
  m_CorrespondingSourceObject: {fileID: 0}
  m_PrefabInstance: {fileID: 0}
  m_PrefabAsset: {fileID: 0}
  m_GameObject: {fileID: 3568117278606015260}
  m_CullTransparentMesh: 1
--- !u!114 &7802807193685769324
MonoBehaviour:
  m_ObjectHideFlags: 0
  m_CorrespondingSourceObject: {fileID: 0}
  m_PrefabInstance: {fileID: 0}
  m_PrefabAsset: {fileID: 0}
  m_GameObject: {fileID: 3568117278606015260}
  m_Enabled: 1
  m_EditorHideFlags: 0
  m_Script: {fileID: 11500000, guid: fe87c0e1cc204ed48ad3b37840f39efc, type: 3}
  m_Name: 
  m_EditorClassIdentifier: 
  m_Material: {fileID: 0}
  m_Color: {r: 1, g: 1, b: 1, a: 1}
  m_RaycastTarget: 1
  m_RaycastPadding: {x: 0, y: 0, z: 0, w: 0}
  m_Maskable: 1
  m_OnCullStateChanged:
    m_PersistentCalls:
      m_Calls: []
  m_Sprite: {fileID: 5220723275621451468, guid: 9bb03995006f34083b9b61c89388578c, type: 3}
  m_Type: 0
  m_PreserveAspect: 0
  m_FillCenter: 1
  m_FillMethod: 4
  m_FillAmount: 1
  m_FillClockwise: 1
  m_FillOrigin: 0
  m_UseSpriteMesh: 0
  m_PixelsPerUnitMultiplier: 1
--- !u!114 &4536942876412330049
MonoBehaviour:
  m_ObjectHideFlags: 0
  m_CorrespondingSourceObject: {fileID: 0}
  m_PrefabInstance: {fileID: 0}
  m_PrefabAsset: {fileID: 0}
  m_GameObject: {fileID: 3568117278606015260}
  m_Enabled: 1
  m_EditorHideFlags: 0
  m_Script: {fileID: 11500000, guid: 4e29b1a8efbd4b44bb3f3716e73f07ff, type: 3}
  m_Name: 
  m_EditorClassIdentifier: 
  m_Navigation:
    m_Mode: 3
    m_WrapAround: 0
    m_SelectOnUp: {fileID: 0}
    m_SelectOnDown: {fileID: 0}
    m_SelectOnLeft: {fileID: 0}
    m_SelectOnRight: {fileID: 0}
  m_Transition: 1
  m_Colors:
    m_NormalColor: {r: 1, g: 1, b: 1, a: 1}
    m_HighlightedColor: {r: 0.9607843, g: 0.9607843, b: 0.9607843, a: 0.78431374}
    m_PressedColor: {r: 0.78431374, g: 0.78431374, b: 0.78431374, a: 1}
    m_SelectedColor: {r: 0.9607843, g: 0.9607843, b: 0.9607843, a: 1}
    m_DisabledColor: {r: 0.78431374, g: 0.78431374, b: 0.78431374, a: 0.5019608}
    m_ColorMultiplier: 1
    m_FadeDuration: 0.1
  m_SpriteState:
    m_HighlightedSprite: {fileID: 0}
    m_PressedSprite: {fileID: 0}
    m_SelectedSprite: {fileID: 0}
    m_DisabledSprite: {fileID: 0}
  m_AnimationTriggers:
    m_NormalTrigger: Normal
    m_HighlightedTrigger: Highlighted
    m_PressedTrigger: Pressed
    m_SelectedTrigger: Selected
    m_DisabledTrigger: Disabled
  m_Interactable: 1
  m_TargetGraphic: {fileID: 7802807193685769324}
  m_OnClick:
    m_PersistentCalls:
      m_Calls:
      - m_Target: {fileID: 8203686651620421542}
        m_TargetAssemblyTypeName: PauseMenu, Assembly-CSharp
        m_MethodName: Quit
        m_Mode: 1
        m_Arguments:
          m_ObjectArgument: {fileID: 0}
          m_ObjectArgumentAssemblyTypeName: UnityEngine.Object, UnityEngine
          m_IntArgument: 0
          m_FloatArgument: 0
          m_StringArgument: 
          m_BoolArgument: 0
        m_CallState: 2
--- !u!1 &3653803609936409205
GameObject:
  m_ObjectHideFlags: 0
  m_CorrespondingSourceObject: {fileID: 0}
  m_PrefabInstance: {fileID: 0}
  m_PrefabAsset: {fileID: 0}
  serializedVersion: 6
  m_Component:
  - component: {fileID: 1733542875403265312}
  - component: {fileID: 7938471305816884541}
  m_Layer: 5
  m_Name: Item
  m_TagString: Untagged
  m_Icon: {fileID: 0}
  m_NavMeshLayer: 0
  m_StaticEditorFlags: 0
  m_IsActive: 1
--- !u!224 &1733542875403265312
RectTransform:
  m_ObjectHideFlags: 0
  m_CorrespondingSourceObject: {fileID: 0}
  m_PrefabInstance: {fileID: 0}
  m_PrefabAsset: {fileID: 0}
  m_GameObject: {fileID: 3653803609936409205}
  m_LocalRotation: {x: -0, y: -0, z: -0, w: 1}
  m_LocalPosition: {x: 0, y: 0, z: 0}
  m_LocalScale: {x: 1, y: 1, z: 1}
  m_ConstrainProportionsScale: 0
  m_Children:
  - {fileID: 8113237737138409663}
  - {fileID: 5643719284179380856}
  - {fileID: 447973400982816293}
  m_Father: {fileID: 7085983775023446383}
  m_LocalEulerAnglesHint: {x: 0, y: 0, z: 0}
  m_AnchorMin: {x: 0, y: 0.5}
  m_AnchorMax: {x: 1, y: 0.5}
  m_AnchoredPosition: {x: 0, y: 0}
  m_SizeDelta: {x: 0, y: 20}
  m_Pivot: {x: 0.5, y: 0.5}
--- !u!114 &7938471305816884541
MonoBehaviour:
  m_ObjectHideFlags: 0
  m_CorrespondingSourceObject: {fileID: 0}
  m_PrefabInstance: {fileID: 0}
  m_PrefabAsset: {fileID: 0}
  m_GameObject: {fileID: 3653803609936409205}
  m_Enabled: 1
  m_EditorHideFlags: 0
  m_Script: {fileID: 11500000, guid: 9085046f02f69544eb97fd06b6048fe2, type: 3}
  m_Name: 
  m_EditorClassIdentifier: 
  m_Navigation:
    m_Mode: 3
    m_WrapAround: 0
    m_SelectOnUp: {fileID: 0}
    m_SelectOnDown: {fileID: 0}
    m_SelectOnLeft: {fileID: 0}
    m_SelectOnRight: {fileID: 0}
  m_Transition: 1
  m_Colors:
    m_NormalColor: {r: 1, g: 1, b: 1, a: 1}
    m_HighlightedColor: {r: 0.9607843, g: 0.9607843, b: 0.9607843, a: 1}
    m_PressedColor: {r: 0.78431374, g: 0.78431374, b: 0.78431374, a: 1}
    m_SelectedColor: {r: 0.9607843, g: 0.9607843, b: 0.9607843, a: 1}
    m_DisabledColor: {r: 0.78431374, g: 0.78431374, b: 0.78431374, a: 0.5019608}
    m_ColorMultiplier: 1
    m_FadeDuration: 0.1
  m_SpriteState:
    m_HighlightedSprite: {fileID: 0}
    m_PressedSprite: {fileID: 0}
    m_SelectedSprite: {fileID: 0}
    m_DisabledSprite: {fileID: 0}
  m_AnimationTriggers:
    m_NormalTrigger: Normal
    m_HighlightedTrigger: Highlighted
    m_PressedTrigger: Pressed
    m_SelectedTrigger: Selected
    m_DisabledTrigger: Disabled
  m_Interactable: 1
  m_TargetGraphic: {fileID: 2629511030577771073}
  toggleTransition: 1
  graphic: {fileID: 2608466645007767299}
  m_Group: {fileID: 0}
  onValueChanged:
    m_PersistentCalls:
      m_Calls: []
  m_IsOn: 1
--- !u!1 &3861503372199965773
GameObject:
  m_ObjectHideFlags: 0
  m_CorrespondingSourceObject: {fileID: 0}
  m_PrefabInstance: {fileID: 0}
  m_PrefabAsset: {fileID: 0}
  serializedVersion: 6
  m_Component:
  - component: {fileID: 8241832207896546846}
  - component: {fileID: 6421866492262718270}
  - component: {fileID: 3327038453466170621}
  m_Layer: 5
  m_Name: Arrow
  m_TagString: Untagged
  m_Icon: {fileID: 0}
  m_NavMeshLayer: 0
  m_StaticEditorFlags: 0
  m_IsActive: 1
--- !u!224 &8241832207896546846
RectTransform:
  m_ObjectHideFlags: 0
  m_CorrespondingSourceObject: {fileID: 0}
  m_PrefabInstance: {fileID: 0}
  m_PrefabAsset: {fileID: 0}
  m_GameObject: {fileID: 3861503372199965773}
  m_LocalRotation: {x: -0, y: -0, z: -0, w: 1}
  m_LocalPosition: {x: 0, y: 0, z: 0}
  m_LocalScale: {x: 1, y: 1, z: 1}
  m_ConstrainProportionsScale: 0
  m_Children: []
  m_Father: {fileID: 5963003193310928182}
  m_LocalEulerAnglesHint: {x: 0, y: 0, z: 0}
  m_AnchorMin: {x: 1, y: 0.5}
  m_AnchorMax: {x: 1, y: 0.5}
  m_AnchoredPosition: {x: -15, y: 0}
  m_SizeDelta: {x: 50, y: 50}
  m_Pivot: {x: 0.5, y: 0.5}
--- !u!222 &6421866492262718270
CanvasRenderer:
  m_ObjectHideFlags: 0
  m_CorrespondingSourceObject: {fileID: 0}
  m_PrefabInstance: {fileID: 0}
  m_PrefabAsset: {fileID: 0}
  m_GameObject: {fileID: 3861503372199965773}
  m_CullTransparentMesh: 1
--- !u!114 &3327038453466170621
MonoBehaviour:
  m_ObjectHideFlags: 0
  m_CorrespondingSourceObject: {fileID: 0}
  m_PrefabInstance: {fileID: 0}
  m_PrefabAsset: {fileID: 0}
  m_GameObject: {fileID: 3861503372199965773}
  m_Enabled: 1
  m_EditorHideFlags: 0
  m_Script: {fileID: 11500000, guid: fe87c0e1cc204ed48ad3b37840f39efc, type: 3}
  m_Name: 
  m_EditorClassIdentifier: 
  m_Material: {fileID: 0}
  m_Color: {r: 1, g: 1, b: 1, a: 1}
  m_RaycastTarget: 1
  m_RaycastPadding: {x: 0, y: 0, z: 0, w: 0}
  m_Maskable: 1
  m_OnCullStateChanged:
    m_PersistentCalls:
      m_Calls: []
  m_Sprite: {fileID: 10915, guid: 0000000000000000f000000000000000, type: 0}
  m_Type: 0
  m_PreserveAspect: 0
  m_FillCenter: 1
  m_FillMethod: 4
  m_FillAmount: 1
  m_FillClockwise: 1
  m_FillOrigin: 0
  m_UseSpriteMesh: 0
  m_PixelsPerUnitMultiplier: 1
--- !u!1 &3870993967417549155
GameObject:
  m_ObjectHideFlags: 0
  m_CorrespondingSourceObject: {fileID: 0}
  m_PrefabInstance: {fileID: 0}
  m_PrefabAsset: {fileID: 0}
  serializedVersion: 6
  m_Component:
  - component: {fileID: 5613332364863944742}
  - component: {fileID: 8963946228981670412}
  - component: {fileID: 6140668311824114114}
  - component: {fileID: 5747295598082818771}
  m_Layer: 5
  m_Name: Template
  m_TagString: Untagged
  m_Icon: {fileID: 0}
  m_NavMeshLayer: 0
  m_StaticEditorFlags: 0
  m_IsActive: 0
--- !u!224 &5613332364863944742
RectTransform:
  m_ObjectHideFlags: 0
  m_CorrespondingSourceObject: {fileID: 0}
  m_PrefabInstance: {fileID: 0}
  m_PrefabAsset: {fileID: 0}
  m_GameObject: {fileID: 3870993967417549155}
  m_LocalRotation: {x: -0, y: -0, z: -0, w: 1}
  m_LocalPosition: {x: 0, y: 0, z: 0}
  m_LocalScale: {x: 1, y: 1, z: 1}
  m_ConstrainProportionsScale: 0
  m_Children:
  - {fileID: 2815354886619318897}
  - {fileID: 1872503650220397599}
  m_Father: {fileID: 5963003193310928182}
  m_LocalEulerAnglesHint: {x: 0, y: 0, z: 0}
  m_AnchorMin: {x: 0, y: 0}
  m_AnchorMax: {x: 1, y: 0}
  m_AnchoredPosition: {x: 0, y: 2}
  m_SizeDelta: {x: 0, y: 150}
  m_Pivot: {x: 0.5, y: 1}
--- !u!222 &8963946228981670412
CanvasRenderer:
  m_ObjectHideFlags: 0
  m_CorrespondingSourceObject: {fileID: 0}
  m_PrefabInstance: {fileID: 0}
  m_PrefabAsset: {fileID: 0}
  m_GameObject: {fileID: 3870993967417549155}
  m_CullTransparentMesh: 1
--- !u!114 &6140668311824114114
MonoBehaviour:
  m_ObjectHideFlags: 0
  m_CorrespondingSourceObject: {fileID: 0}
  m_PrefabInstance: {fileID: 0}
  m_PrefabAsset: {fileID: 0}
  m_GameObject: {fileID: 3870993967417549155}
  m_Enabled: 1
  m_EditorHideFlags: 0
  m_Script: {fileID: 11500000, guid: fe87c0e1cc204ed48ad3b37840f39efc, type: 3}
  m_Name: 
  m_EditorClassIdentifier: 
  m_Material: {fileID: 0}
  m_Color: {r: 1, g: 1, b: 1, a: 1}
  m_RaycastTarget: 1
  m_RaycastPadding: {x: 0, y: 0, z: 0, w: 0}
  m_Maskable: 1
  m_OnCullStateChanged:
    m_PersistentCalls:
      m_Calls: []
  m_Sprite: {fileID: 10905, guid: 0000000000000000f000000000000000, type: 0}
  m_Type: 1
  m_PreserveAspect: 0
  m_FillCenter: 1
  m_FillMethod: 4
  m_FillAmount: 1
  m_FillClockwise: 1
  m_FillOrigin: 0
  m_UseSpriteMesh: 0
  m_PixelsPerUnitMultiplier: 1
--- !u!114 &5747295598082818771
MonoBehaviour:
  m_ObjectHideFlags: 0
  m_CorrespondingSourceObject: {fileID: 0}
  m_PrefabInstance: {fileID: 0}
  m_PrefabAsset: {fileID: 0}
  m_GameObject: {fileID: 3870993967417549155}
  m_Enabled: 1
  m_EditorHideFlags: 0
  m_Script: {fileID: 11500000, guid: 1aa08ab6e0800fa44ae55d278d1423e3, type: 3}
  m_Name: 
  m_EditorClassIdentifier: 
  m_Content: {fileID: 7085983775023446383}
  m_Horizontal: 0
  m_Vertical: 1
  m_MovementType: 2
  m_Elasticity: 0.1
  m_Inertia: 1
  m_DecelerationRate: 0.135
  m_ScrollSensitivity: 1
  m_Viewport: {fileID: 2815354886619318897}
  m_HorizontalScrollbar: {fileID: 0}
  m_VerticalScrollbar: {fileID: 2000902405713300718}
  m_HorizontalScrollbarVisibility: 0
  m_VerticalScrollbarVisibility: 2
  m_HorizontalScrollbarSpacing: 0
  m_VerticalScrollbarSpacing: -3
  m_OnValueChanged:
    m_PersistentCalls:
      m_Calls: []
--- !u!1 &3906070589655700752
GameObject:
  m_ObjectHideFlags: 0
  m_CorrespondingSourceObject: {fileID: 0}
  m_PrefabInstance: {fileID: 0}
  m_PrefabAsset: {fileID: 0}
  serializedVersion: 6
  m_Component:
  - component: {fileID: 2497246893291305392}
  m_Layer: 5
  m_Name: Handle Slide Area
  m_TagString: Untagged
  m_Icon: {fileID: 0}
  m_NavMeshLayer: 0
  m_StaticEditorFlags: 0
  m_IsActive: 1
--- !u!224 &2497246893291305392
RectTransform:
  m_ObjectHideFlags: 0
  m_CorrespondingSourceObject: {fileID: 0}
  m_PrefabInstance: {fileID: 0}
  m_PrefabAsset: {fileID: 0}
  m_GameObject: {fileID: 3906070589655700752}
  m_LocalRotation: {x: -0, y: -0, z: -0, w: 1}
  m_LocalPosition: {x: 0, y: 0, z: 0}
  m_LocalScale: {x: 1, y: 1, z: 1}
  m_ConstrainProportionsScale: 0
  m_Children:
  - {fileID: 5537189633120150128}
  m_Father: {fileID: 7302837709285721104}
  m_LocalEulerAnglesHint: {x: 0, y: 0, z: 0}
  m_AnchorMin: {x: 0, y: 0}
  m_AnchorMax: {x: 1, y: 1}
  m_AnchoredPosition: {x: 0, y: 0}
  m_SizeDelta: {x: -20, y: 0}
  m_Pivot: {x: 0.5, y: 0.5}
--- !u!1 &3953119246919739663
GameObject:
  m_ObjectHideFlags: 0
  m_CorrespondingSourceObject: {fileID: 0}
  m_PrefabInstance: {fileID: 0}
  m_PrefabAsset: {fileID: 0}
  serializedVersion: 6
  m_Component:
  - component: {fileID: 5937997634369748588}
  - component: {fileID: 7878783689311415793}
  - component: {fileID: 395478366033010471}
  m_Layer: 5
  m_Name: Checkmark
  m_TagString: Untagged
  m_Icon: {fileID: 0}
  m_NavMeshLayer: 0
  m_StaticEditorFlags: 0
  m_IsActive: 1
--- !u!224 &5937997634369748588
RectTransform:
  m_ObjectHideFlags: 0
  m_CorrespondingSourceObject: {fileID: 0}
  m_PrefabInstance: {fileID: 0}
  m_PrefabAsset: {fileID: 0}
  m_GameObject: {fileID: 3953119246919739663}
  m_LocalRotation: {x: -0, y: -0, z: -0, w: 1}
  m_LocalPosition: {x: 0, y: 0, z: 0}
  m_LocalScale: {x: 0.48658153, y: 0.462033, z: 1}
  m_ConstrainProportionsScale: 0
  m_Children: []
  m_Father: {fileID: 7125288741744477760}
  m_LocalEulerAnglesHint: {x: 0, y: 0, z: 0}
  m_AnchorMin: {x: 0.5, y: 0.5}
  m_AnchorMax: {x: 0.5, y: 0.5}
  m_AnchoredPosition: {x: 0.0041273, y: 0.10004}
  m_SizeDelta: {x: 43.983, y: 42.845}
  m_Pivot: {x: 0.5, y: 0.5}
--- !u!222 &7878783689311415793
CanvasRenderer:
  m_ObjectHideFlags: 0
  m_CorrespondingSourceObject: {fileID: 0}
  m_PrefabInstance: {fileID: 0}
  m_PrefabAsset: {fileID: 0}
  m_GameObject: {fileID: 3953119246919739663}
  m_CullTransparentMesh: 1
--- !u!114 &395478366033010471
MonoBehaviour:
  m_ObjectHideFlags: 0
  m_CorrespondingSourceObject: {fileID: 0}
  m_PrefabInstance: {fileID: 0}
  m_PrefabAsset: {fileID: 0}
  m_GameObject: {fileID: 3953119246919739663}
  m_Enabled: 1
  m_EditorHideFlags: 0
  m_Script: {fileID: 11500000, guid: fe87c0e1cc204ed48ad3b37840f39efc, type: 3}
  m_Name: 
  m_EditorClassIdentifier: 
  m_Material: {fileID: 0}
  m_Color: {r: 1, g: 1, b: 1, a: 1}
  m_RaycastTarget: 1
  m_RaycastPadding: {x: 0, y: 0, z: 0, w: 0}
  m_Maskable: 1
  m_OnCullStateChanged:
    m_PersistentCalls:
      m_Calls: []
  m_Sprite: {fileID: 10911, guid: 0000000000000000f000000000000000, type: 0}
  m_Type: 1
  m_PreserveAspect: 0
  m_FillCenter: 1
  m_FillMethod: 4
  m_FillAmount: 1
  m_FillClockwise: 1
  m_FillOrigin: 0
  m_UseSpriteMesh: 0
  m_PixelsPerUnitMultiplier: 1
--- !u!1 &4049850536246680457
GameObject:
  m_ObjectHideFlags: 0
  m_CorrespondingSourceObject: {fileID: 0}
  m_PrefabInstance: {fileID: 0}
  m_PrefabAsset: {fileID: 0}
  serializedVersion: 6
  m_Component:
  - component: {fileID: 1116777219458746692}
  - component: {fileID: 8371876766973724751}
  - component: {fileID: 5578659513152986565}
  m_Layer: 5
  m_Name: Background
  m_TagString: Untagged
  m_Icon: {fileID: 0}
  m_NavMeshLayer: 0
  m_StaticEditorFlags: 0
  m_IsActive: 1
--- !u!224 &1116777219458746692
RectTransform:
  m_ObjectHideFlags: 0
  m_CorrespondingSourceObject: {fileID: 0}
  m_PrefabInstance: {fileID: 0}
  m_PrefabAsset: {fileID: 0}
  m_GameObject: {fileID: 4049850536246680457}
  m_LocalRotation: {x: -0, y: -0, z: -0, w: 1}
  m_LocalPosition: {x: 0, y: 0, z: 0}
  m_LocalScale: {x: 1, y: 1, z: 1}
  m_ConstrainProportionsScale: 0
  m_Children: []
  m_Father: {fileID: 7302837709285721104}
  m_LocalEulerAnglesHint: {x: 0, y: 0, z: 0}
  m_AnchorMin: {x: 0, y: 0.25}
  m_AnchorMax: {x: 1, y: 0.75}
  m_AnchoredPosition: {x: 0, y: 0}
  m_SizeDelta: {x: 0, y: 0}
  m_Pivot: {x: 0.5, y: 0.5}
--- !u!222 &8371876766973724751
CanvasRenderer:
  m_ObjectHideFlags: 0
  m_CorrespondingSourceObject: {fileID: 0}
  m_PrefabInstance: {fileID: 0}
  m_PrefabAsset: {fileID: 0}
  m_GameObject: {fileID: 4049850536246680457}
  m_CullTransparentMesh: 1
--- !u!114 &5578659513152986565
MonoBehaviour:
  m_ObjectHideFlags: 0
  m_CorrespondingSourceObject: {fileID: 0}
  m_PrefabInstance: {fileID: 0}
  m_PrefabAsset: {fileID: 0}
  m_GameObject: {fileID: 4049850536246680457}
  m_Enabled: 1
  m_EditorHideFlags: 0
  m_Script: {fileID: 11500000, guid: fe87c0e1cc204ed48ad3b37840f39efc, type: 3}
  m_Name: 
  m_EditorClassIdentifier: 
  m_Material: {fileID: 0}
  m_Color: {r: 0, g: 0, b: 0, a: 1}
  m_RaycastTarget: 1
  m_RaycastPadding: {x: 0, y: 0, z: 0, w: 0}
  m_Maskable: 1
  m_OnCullStateChanged:
    m_PersistentCalls:
      m_Calls: []
  m_Sprite: {fileID: 10907, guid: 0000000000000000f000000000000000, type: 0}
  m_Type: 1
  m_PreserveAspect: 0
  m_FillCenter: 1
  m_FillMethod: 4
  m_FillAmount: 1
  m_FillClockwise: 1
  m_FillOrigin: 0
  m_UseSpriteMesh: 0
  m_PixelsPerUnitMultiplier: 1
--- !u!1 &4389986785567006729
GameObject:
  m_ObjectHideFlags: 0
  m_CorrespondingSourceObject: {fileID: 0}
  m_PrefabInstance: {fileID: 0}
  m_PrefabAsset: {fileID: 0}
  serializedVersion: 6
  m_Component:
  - component: {fileID: 6404343098588603383}
  - component: {fileID: 956634152315583800}
  - component: {fileID: 3645756917290426278}
  m_Layer: 5
  m_Name: Text (TMP)
  m_TagString: Untagged
  m_Icon: {fileID: 0}
  m_NavMeshLayer: 0
  m_StaticEditorFlags: 0
  m_IsActive: 1
--- !u!224 &6404343098588603383
RectTransform:
  m_ObjectHideFlags: 0
  m_CorrespondingSourceObject: {fileID: 0}
  m_PrefabInstance: {fileID: 0}
  m_PrefabAsset: {fileID: 0}
  m_GameObject: {fileID: 4389986785567006729}
  m_LocalRotation: {x: -0, y: -0, z: -0, w: 1}
  m_LocalPosition: {x: 0, y: 0, z: 0}
  m_LocalScale: {x: 1, y: 1, z: 1}
  m_ConstrainProportionsScale: 0
  m_Children: []
  m_Father: {fileID: 10035943164861416}
  m_LocalEulerAnglesHint: {x: 0, y: 0, z: 0}
  m_AnchorMin: {x: 0, y: 0}
  m_AnchorMax: {x: 1, y: 1}
  m_AnchoredPosition: {x: 0, y: 0}
  m_SizeDelta: {x: 0, y: 0}
  m_Pivot: {x: 0.5, y: 0.5}
--- !u!222 &956634152315583800
CanvasRenderer:
  m_ObjectHideFlags: 0
  m_CorrespondingSourceObject: {fileID: 0}
  m_PrefabInstance: {fileID: 0}
  m_PrefabAsset: {fileID: 0}
  m_GameObject: {fileID: 4389986785567006729}
  m_CullTransparentMesh: 1
--- !u!114 &3645756917290426278
MonoBehaviour:
  m_ObjectHideFlags: 0
  m_CorrespondingSourceObject: {fileID: 0}
  m_PrefabInstance: {fileID: 0}
  m_PrefabAsset: {fileID: 0}
  m_GameObject: {fileID: 4389986785567006729}
  m_Enabled: 1
  m_EditorHideFlags: 0
  m_Script: {fileID: 11500000, guid: f4688fdb7df04437aeb418b961361dc5, type: 3}
  m_Name: 
  m_EditorClassIdentifier: 
  m_Material: {fileID: 0}
  m_Color: {r: 1, g: 1, b: 1, a: 1}
  m_RaycastTarget: 1
  m_RaycastPadding: {x: 0, y: 0, z: 0, w: 0}
  m_Maskable: 1
  m_OnCullStateChanged:
    m_PersistentCalls:
      m_Calls: []
  m_text: Back
  m_isRightToLeft: 0
  m_fontAsset: {fileID: 11400000, guid: 8f586378b4e144a9851e7b34d9b748ee, type: 2}
  m_sharedMaterial: {fileID: 2180264, guid: 8f586378b4e144a9851e7b34d9b748ee, type: 2}
  m_fontSharedMaterials: []
  m_fontMaterial: {fileID: 0}
  m_fontMaterials: []
  m_fontColor32:
    serializedVersion: 2
    rgba: 4294967295
  m_fontColor: {r: 1, g: 1, b: 1, a: 1}
  m_enableVertexGradient: 1
  m_colorMode: 3
  m_fontColorGradient:
    topLeft: {r: 1, g: 1, b: 1, a: 1}
    topRight: {r: 1, g: 1, b: 1, a: 1}
    bottomLeft: {r: 1, g: 1, b: 1, a: 1}
    bottomRight: {r: 1, g: 1, b: 1, a: 1}
  m_fontColorGradientPreset: {fileID: 11400000, guid: 242652c752c79ed4c97b7b9be1f2c01a, type: 2}
  m_spriteAsset: {fileID: 0}
  m_tintAllSprites: 0
  m_StyleSheet: {fileID: 0}
  m_TextStyleHashCode: -1183493901
  m_overrideHtmlColors: 0
  m_faceColor:
    serializedVersion: 2
    rgba: 4294967295
  m_fontSize: 50
  m_fontSizeBase: 50
  m_fontWeight: 400
  m_enableAutoSizing: 0
  m_fontSizeMin: 18
  m_fontSizeMax: 72
  m_fontStyle: 1
  m_HorizontalAlignment: 2
  m_VerticalAlignment: 512
  m_textAlignment: 65535
  m_characterSpacing: 0
  m_wordSpacing: 0
  m_lineSpacing: 0
  m_lineSpacingMax: 0
  m_paragraphSpacing: 0
  m_charWidthMaxAdj: 0
  m_TextWrappingMode: 1
  m_wordWrappingRatios: 0.4
  m_overflowMode: 0
  m_linkedTextComponent: {fileID: 0}
  parentLinkedComponent: {fileID: 0}
  m_enableKerning: 0
  m_ActiveFontFeatures: 6e72656b
  m_enableExtraPadding: 0
  checkPaddingRequired: 0
  m_isRichText: 1
  m_EmojiFallbackSupport: 1
  m_parseCtrlCharacters: 1
  m_isOrthographic: 1
  m_isCullingEnabled: 0
  m_horizontalMapping: 0
  m_verticalMapping: 0
  m_uvLineOffset: 0
  m_geometrySortingOrder: 0
  m_IsTextObjectScaleStatic: 0
  m_VertexBufferAutoSizeReduction: 0
  m_useMaxVisibleDescender: 1
  m_pageToDisplay: 1
  m_margin: {x: 0, y: 0, z: 0, w: 0}
  m_isUsingLegacyAnimationComponent: 0
  m_isVolumetricText: 0
  m_hasFontAssetChanged: 0
  m_baseMaterial: {fileID: 0}
  m_maskOffset: {x: 0, y: 0, z: 0, w: 0}
--- !u!1 &4445079224715822722
GameObject:
  m_ObjectHideFlags: 0
  m_CorrespondingSourceObject: {fileID: 0}
  m_PrefabInstance: {fileID: 0}
  m_PrefabAsset: {fileID: 0}
  serializedVersion: 6
  m_Component:
  - component: {fileID: 7685976150151346126}
  - component: {fileID: 1740741768371899707}
  - component: {fileID: 7492470946023709398}
  m_Layer: 5
  m_Name: Quit Image
  m_TagString: Untagged
  m_Icon: {fileID: 0}
  m_NavMeshLayer: 0
  m_StaticEditorFlags: 0
  m_IsActive: 0
--- !u!224 &7685976150151346126
RectTransform:
  m_ObjectHideFlags: 0
  m_CorrespondingSourceObject: {fileID: 0}
  m_PrefabInstance: {fileID: 0}
  m_PrefabAsset: {fileID: 0}
  m_GameObject: {fileID: 4445079224715822722}
  m_LocalRotation: {x: -0, y: -0, z: -0, w: 1}
  m_LocalPosition: {x: 0, y: 0, z: 0}
  m_LocalScale: {x: 1, y: 1, z: 1}
  m_ConstrainProportionsScale: 0
  m_Children: []
  m_Father: {fileID: 7425115051398107732}
  m_LocalEulerAnglesHint: {x: 0, y: 0, z: 0}
  m_AnchorMin: {x: 0.5, y: 0.5}
  m_AnchorMax: {x: 0.5, y: 0.5}
  m_AnchoredPosition: {x: 0, y: -400}
  m_SizeDelta: {x: 250, y: 100}
  m_Pivot: {x: 0.5, y: 0.5}
--- !u!222 &1740741768371899707
CanvasRenderer:
  m_ObjectHideFlags: 0
  m_CorrespondingSourceObject: {fileID: 0}
  m_PrefabInstance: {fileID: 0}
  m_PrefabAsset: {fileID: 0}
  m_GameObject: {fileID: 4445079224715822722}
  m_CullTransparentMesh: 1
--- !u!114 &7492470946023709398
MonoBehaviour:
  m_ObjectHideFlags: 0
  m_CorrespondingSourceObject: {fileID: 0}
  m_PrefabInstance: {fileID: 0}
  m_PrefabAsset: {fileID: 0}
  m_GameObject: {fileID: 4445079224715822722}
  m_Enabled: 1
  m_EditorHideFlags: 0
  m_Script: {fileID: 11500000, guid: fe87c0e1cc204ed48ad3b37840f39efc, type: 3}
  m_Name: 
  m_EditorClassIdentifier: 
  m_Material: {fileID: 0}
  m_Color: {r: 1, g: 1, b: 1, a: 1}
  m_RaycastTarget: 1
  m_RaycastPadding: {x: 0, y: 0, z: 0, w: 0}
  m_Maskable: 1
  m_OnCullStateChanged:
    m_PersistentCalls:
      m_Calls: []
  m_Sprite: {fileID: 3973097449063339244, guid: 9bb03995006f34083b9b61c89388578c, type: 3}
  m_Type: 0
  m_PreserveAspect: 0
  m_FillCenter: 1
  m_FillMethod: 4
  m_FillAmount: 1
  m_FillClockwise: 1
  m_FillOrigin: 0
  m_UseSpriteMesh: 0
  m_PixelsPerUnitMultiplier: 1
--- !u!1 &4696788722578460134
GameObject:
  m_ObjectHideFlags: 0
  m_CorrespondingSourceObject: {fileID: 0}
  m_PrefabInstance: {fileID: 0}
  m_PrefabAsset: {fileID: 0}
  serializedVersion: 6
  m_Component:
  - component: {fileID: 3838527877072135815}
  - component: {fileID: 9119704208563975714}
  - component: {fileID: 5532953565870234996}
  m_Layer: 5
  m_Name: Title
  m_TagString: Untagged
  m_Icon: {fileID: 0}
  m_NavMeshLayer: 0
  m_StaticEditorFlags: 0
  m_IsActive: 1
--- !u!224 &3838527877072135815
RectTransform:
  m_ObjectHideFlags: 0
  m_CorrespondingSourceObject: {fileID: 0}
  m_PrefabInstance: {fileID: 0}
  m_PrefabAsset: {fileID: 0}
  m_GameObject: {fileID: 4696788722578460134}
  m_LocalRotation: {x: -0, y: -0, z: -0, w: 1}
  m_LocalPosition: {x: 0, y: 0, z: 0}
  m_LocalScale: {x: 1, y: 1, z: 1}
  m_ConstrainProportionsScale: 0
  m_Children: []
  m_Father: {fileID: 4282700339873358944}
  m_LocalEulerAnglesHint: {x: 0, y: 0, z: 0}
  m_AnchorMin: {x: 0.5, y: 0.5}
  m_AnchorMax: {x: 0.5, y: 0.5}
  m_AnchoredPosition: {x: 6.0000668, y: 400}
  m_SizeDelta: {x: 500, y: 150}
  m_Pivot: {x: 0.5, y: 0.5}
--- !u!222 &9119704208563975714
CanvasRenderer:
  m_ObjectHideFlags: 0
  m_CorrespondingSourceObject: {fileID: 0}
  m_PrefabInstance: {fileID: 0}
  m_PrefabAsset: {fileID: 0}
  m_GameObject: {fileID: 4696788722578460134}
  m_CullTransparentMesh: 1
--- !u!114 &5532953565870234996
MonoBehaviour:
  m_ObjectHideFlags: 0
  m_CorrespondingSourceObject: {fileID: 0}
  m_PrefabInstance: {fileID: 0}
  m_PrefabAsset: {fileID: 0}
  m_GameObject: {fileID: 4696788722578460134}
  m_Enabled: 1
  m_EditorHideFlags: 0
  m_Script: {fileID: 11500000, guid: f4688fdb7df04437aeb418b961361dc5, type: 3}
  m_Name: 
  m_EditorClassIdentifier: 
  m_Material: {fileID: 0}
  m_Color: {r: 1, g: 1, b: 1, a: 1}
  m_RaycastTarget: 1
  m_RaycastPadding: {x: 0, y: 0, z: 0, w: 0}
  m_Maskable: 1
  m_OnCullStateChanged:
    m_PersistentCalls:
      m_Calls: []
  m_text: Game Over
  m_isRightToLeft: 0
  m_fontAsset: {fileID: 11400000, guid: 8f586378b4e144a9851e7b34d9b748ee, type: 2}
  m_sharedMaterial: {fileID: 2180264, guid: 8f586378b4e144a9851e7b34d9b748ee, type: 2}
  m_fontSharedMaterials: []
  m_fontMaterial: {fileID: 0}
  m_fontMaterials: []
  m_fontColor32:
    serializedVersion: 2
    rgba: 4294967295
  m_fontColor: {r: 1, g: 1, b: 1, a: 1}
  m_enableVertexGradient: 1
  m_colorMode: 3
  m_fontColorGradient:
    topLeft: {r: 1, g: 1, b: 1, a: 1}
    topRight: {r: 1, g: 1, b: 1, a: 1}
    bottomLeft: {r: 1, g: 1, b: 1, a: 1}
    bottomRight: {r: 1, g: 1, b: 1, a: 1}
  m_fontColorGradientPreset: {fileID: 11400000, guid: 242652c752c79ed4c97b7b9be1f2c01a, type: 2}
  m_spriteAsset: {fileID: 0}
  m_tintAllSprites: 0
  m_StyleSheet: {fileID: 0}
  m_TextStyleHashCode: -1183493901
  m_overrideHtmlColors: 0
  m_faceColor:
    serializedVersion: 2
    rgba: 4294967295
  m_fontSize: 150
  m_fontSizeBase: 150
  m_fontWeight: 400
  m_enableAutoSizing: 0
  m_fontSizeMin: 0
  m_fontSizeMax: 0
  m_fontStyle: 1
  m_HorizontalAlignment: 2
  m_VerticalAlignment: 512
  m_textAlignment: 65535
  m_characterSpacing: 0
  m_wordSpacing: 0
  m_lineSpacing: 0
  m_lineSpacingMax: 0
  m_paragraphSpacing: 0
  m_charWidthMaxAdj: 0
  m_TextWrappingMode: 0
  m_wordWrappingRatios: 0.4
  m_overflowMode: 0
  m_linkedTextComponent: {fileID: 0}
  parentLinkedComponent: {fileID: 0}
  m_enableKerning: 0
  m_ActiveFontFeatures: 
  m_enableExtraPadding: 0
  checkPaddingRequired: 0
  m_isRichText: 1
  m_EmojiFallbackSupport: 1
  m_parseCtrlCharacters: 1
  m_isOrthographic: 1
  m_isCullingEnabled: 0
  m_horizontalMapping: 0
  m_verticalMapping: 0
  m_uvLineOffset: 0
  m_geometrySortingOrder: 0
  m_IsTextObjectScaleStatic: 0
  m_VertexBufferAutoSizeReduction: 0
  m_useMaxVisibleDescender: 1
  m_pageToDisplay: 1
  m_margin: {x: 0, y: 0, z: 0, w: 0}
  m_isUsingLegacyAnimationComponent: 0
  m_isVolumetricText: 0
  m_hasFontAssetChanged: 0
  m_baseMaterial: {fileID: 0}
  m_maskOffset: {x: 0, y: 0, z: 0, w: 0}
--- !u!1 &4785648850842677927
GameObject:
  m_ObjectHideFlags: 0
  m_CorrespondingSourceObject: {fileID: 0}
  m_PrefabInstance: {fileID: 0}
  m_PrefabAsset: {fileID: 0}
  serializedVersion: 6
  m_Component:
  - component: {fileID: 7125288741744477760}
  - component: {fileID: 7489233859689603604}
  - component: {fileID: 8381944784137767315}
  m_Layer: 5
  m_Name: Background
  m_TagString: Untagged
  m_Icon: {fileID: 0}
  m_NavMeshLayer: 0
  m_StaticEditorFlags: 0
  m_IsActive: 1
--- !u!224 &7125288741744477760
RectTransform:
  m_ObjectHideFlags: 0
  m_CorrespondingSourceObject: {fileID: 0}
  m_PrefabInstance: {fileID: 0}
  m_PrefabAsset: {fileID: 0}
  m_GameObject: {fileID: 4785648850842677927}
  m_LocalRotation: {x: -0, y: -0, z: -0, w: 1}
  m_LocalPosition: {x: 0, y: 0, z: 0}
  m_LocalScale: {x: 1, y: 1, z: 1}
  m_ConstrainProportionsScale: 0
  m_Children:
  - {fileID: 5937997634369748588}
  m_Father: {fileID: 5512560130249872753}
  m_LocalEulerAnglesHint: {x: 0, y: 0, z: 0}
  m_AnchorMin: {x: 0, y: 0.5}
  m_AnchorMax: {x: 0, y: 0.5}
  m_AnchoredPosition: {x: 250, y: -0.49999}
  m_SizeDelta: {x: 50, y: 50}
  m_Pivot: {x: 0.5, y: 0.5}
--- !u!222 &7489233859689603604
CanvasRenderer:
  m_ObjectHideFlags: 0
  m_CorrespondingSourceObject: {fileID: 0}
  m_PrefabInstance: {fileID: 0}
  m_PrefabAsset: {fileID: 0}
  m_GameObject: {fileID: 4785648850842677927}
  m_CullTransparentMesh: 1
--- !u!114 &8381944784137767315
MonoBehaviour:
  m_ObjectHideFlags: 0
  m_CorrespondingSourceObject: {fileID: 0}
  m_PrefabInstance: {fileID: 0}
  m_PrefabAsset: {fileID: 0}
  m_GameObject: {fileID: 4785648850842677927}
  m_Enabled: 1
  m_EditorHideFlags: 0
  m_Script: {fileID: 11500000, guid: fe87c0e1cc204ed48ad3b37840f39efc, type: 3}
  m_Name: 
  m_EditorClassIdentifier: 
  m_Material: {fileID: 0}
  m_Color: {r: 0.9215687, g: 0.34509805, b: 0.19215688, a: 1}
  m_RaycastTarget: 1
  m_RaycastPadding: {x: 0, y: 0, z: 0, w: 0}
  m_Maskable: 1
  m_OnCullStateChanged:
    m_PersistentCalls:
      m_Calls: []
  m_Sprite: {fileID: 8580761563278529603, guid: 9bb03995006f34083b9b61c89388578c, type: 3}
  m_Type: 0
  m_PreserveAspect: 0
  m_FillCenter: 1
  m_FillMethod: 4
  m_FillAmount: 1
  m_FillClockwise: 1
  m_FillOrigin: 0
  m_UseSpriteMesh: 0
  m_PixelsPerUnitMultiplier: 1
--- !u!1 &4867706374298826801
GameObject:
  m_ObjectHideFlags: 0
  m_CorrespondingSourceObject: {fileID: 0}
  m_PrefabInstance: {fileID: 0}
  m_PrefabAsset: {fileID: 0}
  serializedVersion: 6
  m_Component:
  - component: {fileID: 3385032062835445415}
  - component: {fileID: 6176269130494530426}
  - component: {fileID: 8518287175506168090}
  - component: {fileID: 520428687297851708}
  m_Layer: 5
  m_Name: MainMenu
  m_TagString: Untagged
  m_Icon: {fileID: 0}
  m_NavMeshLayer: 0
  m_StaticEditorFlags: 0
  m_IsActive: 1
--- !u!224 &3385032062835445415
RectTransform:
  m_ObjectHideFlags: 0
  m_CorrespondingSourceObject: {fileID: 0}
  m_PrefabInstance: {fileID: 0}
  m_PrefabAsset: {fileID: 0}
  m_GameObject: {fileID: 4867706374298826801}
  m_LocalRotation: {x: -0, y: -0, z: -0, w: 1}
  m_LocalPosition: {x: 0, y: 0, z: 0}
  m_LocalScale: {x: 1, y: 1, z: 1}
  m_ConstrainProportionsScale: 0
  m_Children:
  - {fileID: 2982186854862051685}
  m_Father: {fileID: 4282700339873358944}
  m_LocalEulerAnglesHint: {x: 0, y: 0, z: 0}
  m_AnchorMin: {x: 0.5, y: 0.5}
  m_AnchorMax: {x: 0.5, y: 0.5}
  m_AnchoredPosition: {x: 0.000061035156, y: -200}
  m_SizeDelta: {x: 400, y: 100}
  m_Pivot: {x: 0.5, y: 0.5}
--- !u!222 &6176269130494530426
CanvasRenderer:
  m_ObjectHideFlags: 0
  m_CorrespondingSourceObject: {fileID: 0}
  m_PrefabInstance: {fileID: 0}
  m_PrefabAsset: {fileID: 0}
  m_GameObject: {fileID: 4867706374298826801}
  m_CullTransparentMesh: 1
--- !u!114 &8518287175506168090
MonoBehaviour:
  m_ObjectHideFlags: 0
  m_CorrespondingSourceObject: {fileID: 0}
  m_PrefabInstance: {fileID: 0}
  m_PrefabAsset: {fileID: 0}
  m_GameObject: {fileID: 4867706374298826801}
  m_Enabled: 1
  m_EditorHideFlags: 0
  m_Script: {fileID: 11500000, guid: fe87c0e1cc204ed48ad3b37840f39efc, type: 3}
  m_Name: 
  m_EditorClassIdentifier: 
  m_Material: {fileID: 0}
  m_Color: {r: 1, g: 1, b: 1, a: 1}
  m_RaycastTarget: 1
  m_RaycastPadding: {x: 0, y: 0, z: 0, w: 0}
  m_Maskable: 1
  m_OnCullStateChanged:
    m_PersistentCalls:
      m_Calls: []
  m_Sprite: {fileID: 10905, guid: 0000000000000000f000000000000000, type: 0}
  m_Type: 1
  m_PreserveAspect: 0
  m_FillCenter: 1
  m_FillMethod: 4
  m_FillAmount: 1
  m_FillClockwise: 1
  m_FillOrigin: 0
  m_UseSpriteMesh: 0
  m_PixelsPerUnitMultiplier: 1
--- !u!114 &520428687297851708
MonoBehaviour:
  m_ObjectHideFlags: 0
  m_CorrespondingSourceObject: {fileID: 0}
  m_PrefabInstance: {fileID: 0}
  m_PrefabAsset: {fileID: 0}
  m_GameObject: {fileID: 4867706374298826801}
  m_Enabled: 1
  m_EditorHideFlags: 0
  m_Script: {fileID: 11500000, guid: 4e29b1a8efbd4b44bb3f3716e73f07ff, type: 3}
  m_Name: 
  m_EditorClassIdentifier: 
  m_Navigation:
    m_Mode: 3
    m_WrapAround: 0
    m_SelectOnUp: {fileID: 0}
    m_SelectOnDown: {fileID: 0}
    m_SelectOnLeft: {fileID: 0}
    m_SelectOnRight: {fileID: 0}
  m_Transition: 1
  m_Colors:
    m_NormalColor: {r: 1, g: 1, b: 1, a: 0}
    m_HighlightedColor: {r: 0.9607843, g: 0.9607843, b: 0.9607843, a: 0.49019608}
    m_PressedColor: {r: 0.78431374, g: 0.78431374, b: 0.78431374, a: 1}
    m_SelectedColor: {r: 0.9607843, g: 0.9607843, b: 0.9607843, a: 1}
    m_DisabledColor: {r: 0.78431374, g: 0.78431374, b: 0.78431374, a: 0.5019608}
    m_ColorMultiplier: 1
    m_FadeDuration: 0.1
  m_SpriteState:
    m_HighlightedSprite: {fileID: 0}
    m_PressedSprite: {fileID: 0}
    m_SelectedSprite: {fileID: 0}
    m_DisabledSprite: {fileID: 0}
  m_AnimationTriggers:
    m_NormalTrigger: Normal
    m_HighlightedTrigger: Highlighted
    m_PressedTrigger: Pressed
    m_SelectedTrigger: Selected
    m_DisabledTrigger: Disabled
  m_Interactable: 1
  m_TargetGraphic: {fileID: 8518287175506168090}
  m_OnClick:
    m_PersistentCalls:
      m_Calls:
      - m_Target: {fileID: 8203686651620421542}
        m_TargetAssemblyTypeName: PauseMenu, Assembly-CSharp
        m_MethodName: MainMenu
        m_Mode: 1
        m_Arguments:
          m_ObjectArgument: {fileID: 0}
          m_ObjectArgumentAssemblyTypeName: UnityEngine.Object, UnityEngine
          m_IntArgument: 0
          m_FloatArgument: 0
          m_StringArgument: 
          m_BoolArgument: 1
        m_CallState: 2
--- !u!1 &5037181197141031953
GameObject:
  m_ObjectHideFlags: 0
  m_CorrespondingSourceObject: {fileID: 0}
  m_PrefabInstance: {fileID: 0}
  m_PrefabAsset: {fileID: 0}
  serializedVersion: 6
  m_Component:
  - component: {fileID: 10035943164861416}
  - component: {fileID: 7169794755434101890}
  - component: {fileID: 6564002355460770125}
  - component: {fileID: 4332975601163273968}
  m_Layer: 5
  m_Name: Back
  m_TagString: Untagged
  m_Icon: {fileID: 0}
  m_NavMeshLayer: 0
  m_StaticEditorFlags: 0
  m_IsActive: 1
--- !u!224 &10035943164861416
RectTransform:
  m_ObjectHideFlags: 0
  m_CorrespondingSourceObject: {fileID: 0}
  m_PrefabInstance: {fileID: 0}
  m_PrefabAsset: {fileID: 0}
  m_GameObject: {fileID: 5037181197141031953}
  m_LocalRotation: {x: -0, y: -0, z: -0, w: 1}
  m_LocalPosition: {x: 0, y: 0, z: 0}
  m_LocalScale: {x: 1, y: 1, z: 1}
  m_ConstrainProportionsScale: 0
  m_Children:
  - {fileID: 6404343098588603383}
  m_Father: {fileID: 1763154714999242265}
  m_LocalEulerAnglesHint: {x: 0, y: 0, z: 0}
  m_AnchorMin: {x: 0.5, y: 0.5}
  m_AnchorMax: {x: 0.5, y: 0.5}
  m_AnchoredPosition: {x: 0.00006685686, y: -400}
  m_SizeDelta: {x: 300, y: 75}
  m_Pivot: {x: 0.5, y: 0.5}
--- !u!222 &7169794755434101890
CanvasRenderer:
  m_ObjectHideFlags: 0
  m_CorrespondingSourceObject: {fileID: 0}
  m_PrefabInstance: {fileID: 0}
  m_PrefabAsset: {fileID: 0}
  m_GameObject: {fileID: 5037181197141031953}
  m_CullTransparentMesh: 1
--- !u!114 &6564002355460770125
MonoBehaviour:
  m_ObjectHideFlags: 0
  m_CorrespondingSourceObject: {fileID: 0}
  m_PrefabInstance: {fileID: 0}
  m_PrefabAsset: {fileID: 0}
  m_GameObject: {fileID: 5037181197141031953}
  m_Enabled: 1
  m_EditorHideFlags: 0
  m_Script: {fileID: 11500000, guid: fe87c0e1cc204ed48ad3b37840f39efc, type: 3}
  m_Name: 
  m_EditorClassIdentifier: 
  m_Material: {fileID: 0}
  m_Color: {r: 1, g: 1, b: 1, a: 1}
  m_RaycastTarget: 1
  m_RaycastPadding: {x: 0, y: 0, z: 0, w: 0}
  m_Maskable: 1
  m_OnCullStateChanged:
    m_PersistentCalls:
      m_Calls: []
  m_Sprite: {fileID: 10905, guid: 0000000000000000f000000000000000, type: 0}
  m_Type: 1
  m_PreserveAspect: 0
  m_FillCenter: 1
  m_FillMethod: 4
  m_FillAmount: 1
  m_FillClockwise: 1
  m_FillOrigin: 0
  m_UseSpriteMesh: 0
  m_PixelsPerUnitMultiplier: 1
--- !u!114 &4332975601163273968
MonoBehaviour:
  m_ObjectHideFlags: 0
  m_CorrespondingSourceObject: {fileID: 0}
  m_PrefabInstance: {fileID: 0}
  m_PrefabAsset: {fileID: 0}
  m_GameObject: {fileID: 5037181197141031953}
  m_Enabled: 1
  m_EditorHideFlags: 0
  m_Script: {fileID: 11500000, guid: 4e29b1a8efbd4b44bb3f3716e73f07ff, type: 3}
  m_Name: 
  m_EditorClassIdentifier: 
  m_Navigation:
    m_Mode: 3
    m_WrapAround: 0
    m_SelectOnUp: {fileID: 0}
    m_SelectOnDown: {fileID: 0}
    m_SelectOnLeft: {fileID: 0}
    m_SelectOnRight: {fileID: 0}
  m_Transition: 1
  m_Colors:
    m_NormalColor: {r: 1, g: 1, b: 1, a: 0}
    m_HighlightedColor: {r: 0.9607843, g: 0.9607843, b: 0.9607843, a: 0.49019608}
    m_PressedColor: {r: 0.78431374, g: 0.78431374, b: 0.78431374, a: 1}
    m_SelectedColor: {r: 0.9607843, g: 0.9607843, b: 0.9607843, a: 1}
    m_DisabledColor: {r: 0.78431374, g: 0.78431374, b: 0.78431374, a: 0.5019608}
    m_ColorMultiplier: 1
    m_FadeDuration: 0.1
  m_SpriteState:
    m_HighlightedSprite: {fileID: 0}
    m_PressedSprite: {fileID: 0}
    m_SelectedSprite: {fileID: 0}
    m_DisabledSprite: {fileID: 0}
  m_AnimationTriggers:
    m_NormalTrigger: Normal
    m_HighlightedTrigger: Highlighted
    m_PressedTrigger: Pressed
    m_SelectedTrigger: Selected
    m_DisabledTrigger: Disabled
  m_Interactable: 1
  m_TargetGraphic: {fileID: 6564002355460770125}
  m_OnClick:
    m_PersistentCalls:
      m_Calls:
      - m_Target: {fileID: 6315390161053585359}
        m_TargetAssemblyTypeName: UnityEngine.GameObject, UnityEngine
        m_MethodName: SetActive
        m_Mode: 6
        m_Arguments:
          m_ObjectArgument: {fileID: 0}
          m_ObjectArgumentAssemblyTypeName: UnityEngine.Object, UnityEngine
          m_IntArgument: 0
          m_FloatArgument: 0
          m_StringArgument: 
          m_BoolArgument: 0
        m_CallState: 2
      - m_Target: {fileID: 555885313585926594}
        m_TargetAssemblyTypeName: UnityEngine.GameObject, UnityEngine
        m_MethodName: SetActive
        m_Mode: 6
        m_Arguments:
          m_ObjectArgument: {fileID: 0}
          m_ObjectArgumentAssemblyTypeName: UnityEngine.Object, UnityEngine
          m_IntArgument: 0
          m_FloatArgument: 0
          m_StringArgument: 
          m_BoolArgument: 1
        m_CallState: 2
--- !u!1 &5278108621231647223
GameObject:
  m_ObjectHideFlags: 0
  m_CorrespondingSourceObject: {fileID: 0}
  m_PrefabInstance: {fileID: 0}
  m_PrefabAsset: {fileID: 0}
  serializedVersion: 6
  m_Component:
  - component: {fileID: 8540896932124152852}
  - component: {fileID: 2535302340003352136}
  - component: {fileID: 7075986542449215331}
  m_Layer: 5
  m_Name: Pause Image
  m_TagString: Untagged
  m_Icon: {fileID: 0}
  m_NavMeshLayer: 0
  m_StaticEditorFlags: 0
  m_IsActive: 1
--- !u!224 &8540896932124152852
RectTransform:
  m_ObjectHideFlags: 0
  m_CorrespondingSourceObject: {fileID: 0}
  m_PrefabInstance: {fileID: 0}
  m_PrefabAsset: {fileID: 0}
  m_GameObject: {fileID: 5278108621231647223}
  m_LocalRotation: {x: 0, y: 0, z: 0, w: 1}
  m_LocalPosition: {x: 0, y: 0, z: 0}
  m_LocalScale: {x: 1, y: 1, z: 1}
  m_ConstrainProportionsScale: 0
  m_Children: []
  m_Father: {fileID: 7425115051398107732}
  m_LocalEulerAnglesHint: {x: 0, y: 0, z: 0}
  m_AnchorMin: {x: 0.5, y: 0.5}
  m_AnchorMax: {x: 0.5, y: 0.5}
  m_AnchoredPosition: {x: 0, y: 400}
  m_SizeDelta: {x: 550, y: 175}
  m_Pivot: {x: 0.5, y: 0.5}
--- !u!222 &2535302340003352136
CanvasRenderer:
  m_ObjectHideFlags: 0
  m_CorrespondingSourceObject: {fileID: 0}
  m_PrefabInstance: {fileID: 0}
  m_PrefabAsset: {fileID: 0}
  m_GameObject: {fileID: 5278108621231647223}
  m_CullTransparentMesh: 1
--- !u!114 &7075986542449215331
MonoBehaviour:
  m_ObjectHideFlags: 0
  m_CorrespondingSourceObject: {fileID: 0}
  m_PrefabInstance: {fileID: 0}
  m_PrefabAsset: {fileID: 0}
  m_GameObject: {fileID: 5278108621231647223}
  m_Enabled: 1
  m_EditorHideFlags: 0
  m_Script: {fileID: 11500000, guid: fe87c0e1cc204ed48ad3b37840f39efc, type: 3}
  m_Name: 
  m_EditorClassIdentifier: 
  m_Material: {fileID: 0}
  m_Color: {r: 1, g: 1, b: 1, a: 1}
  m_RaycastTarget: 1
  m_RaycastPadding: {x: 0, y: 0, z: 0, w: 0}
  m_Maskable: 1
  m_OnCullStateChanged:
    m_PersistentCalls:
      m_Calls: []
  m_Sprite: {fileID: 3973097449063339244, guid: 9bb03995006f34083b9b61c89388578c, type: 3}
  m_Type: 0
  m_PreserveAspect: 0
  m_FillCenter: 1
  m_FillMethod: 4
  m_FillAmount: 1
  m_FillClockwise: 1
  m_FillOrigin: 0
  m_UseSpriteMesh: 0
  m_PixelsPerUnitMultiplier: 1
--- !u!1 &5405350987017439878
GameObject:
  m_ObjectHideFlags: 0
  m_CorrespondingSourceObject: {fileID: 0}
  m_PrefabInstance: {fileID: 0}
  m_PrefabAsset: {fileID: 0}
  serializedVersion: 6
  m_Component:
  - component: {fileID: 2815354886619318897}
  - component: {fileID: 801518503911871562}
  - component: {fileID: 2019591427964903175}
  - component: {fileID: 6965727231238506457}
  m_Layer: 5
  m_Name: Viewport
  m_TagString: Untagged
  m_Icon: {fileID: 0}
  m_NavMeshLayer: 0
  m_StaticEditorFlags: 0
  m_IsActive: 1
--- !u!224 &2815354886619318897
RectTransform:
  m_ObjectHideFlags: 0
  m_CorrespondingSourceObject: {fileID: 0}
  m_PrefabInstance: {fileID: 0}
  m_PrefabAsset: {fileID: 0}
  m_GameObject: {fileID: 5405350987017439878}
  m_LocalRotation: {x: -0, y: -0, z: -0, w: 1}
  m_LocalPosition: {x: 0, y: 0, z: 0}
  m_LocalScale: {x: 1, y: 1, z: 1}
  m_ConstrainProportionsScale: 0
  m_Children:
  - {fileID: 7085983775023446383}
  m_Father: {fileID: 5613332364863944742}
  m_LocalEulerAnglesHint: {x: 0, y: 0, z: 0}
  m_AnchorMin: {x: 0, y: 0}
  m_AnchorMax: {x: 1, y: 1}
  m_AnchoredPosition: {x: 0, y: 0}
  m_SizeDelta: {x: -17, y: 0}
  m_Pivot: {x: 0, y: 1}
--- !u!114 &801518503911871562
MonoBehaviour:
  m_ObjectHideFlags: 0
  m_CorrespondingSourceObject: {fileID: 0}
  m_PrefabInstance: {fileID: 0}
  m_PrefabAsset: {fileID: 0}
  m_GameObject: {fileID: 5405350987017439878}
  m_Enabled: 1
  m_EditorHideFlags: 0
  m_Script: {fileID: 11500000, guid: 31a19414c41e5ae4aae2af33fee712f6, type: 3}
  m_Name: 
  m_EditorClassIdentifier: 
  m_ShowMaskGraphic: 0
--- !u!222 &2019591427964903175
CanvasRenderer:
  m_ObjectHideFlags: 0
  m_CorrespondingSourceObject: {fileID: 0}
  m_PrefabInstance: {fileID: 0}
  m_PrefabAsset: {fileID: 0}
  m_GameObject: {fileID: 5405350987017439878}
  m_CullTransparentMesh: 1
--- !u!114 &6965727231238506457
MonoBehaviour:
  m_ObjectHideFlags: 0
  m_CorrespondingSourceObject: {fileID: 0}
  m_PrefabInstance: {fileID: 0}
  m_PrefabAsset: {fileID: 0}
  m_GameObject: {fileID: 5405350987017439878}
  m_Enabled: 1
  m_EditorHideFlags: 0
  m_Script: {fileID: 11500000, guid: fe87c0e1cc204ed48ad3b37840f39efc, type: 3}
  m_Name: 
  m_EditorClassIdentifier: 
  m_Material: {fileID: 0}
  m_Color: {r: 1, g: 1, b: 1, a: 1}
  m_RaycastTarget: 1
  m_RaycastPadding: {x: 0, y: 0, z: 0, w: 0}
  m_Maskable: 1
  m_OnCullStateChanged:
    m_PersistentCalls:
      m_Calls: []
  m_Sprite: {fileID: 10917, guid: 0000000000000000f000000000000000, type: 0}
  m_Type: 1
  m_PreserveAspect: 0
  m_FillCenter: 1
  m_FillMethod: 4
  m_FillAmount: 1
  m_FillClockwise: 1
  m_FillOrigin: 0
  m_UseSpriteMesh: 0
  m_PixelsPerUnitMultiplier: 1
--- !u!1 &6250187513112702126
GameObject:
  m_ObjectHideFlags: 0
  m_CorrespondingSourceObject: {fileID: 0}
  m_PrefabInstance: {fileID: 0}
  m_PrefabAsset: {fileID: 0}
  serializedVersion: 6
  m_Component:
  - component: {fileID: 5697540973893653366}
  - component: {fileID: 949101832235868481}
  - component: {fileID: 4332109678697626522}
  m_Layer: 5
  m_Name: Label
  m_TagString: Untagged
  m_Icon: {fileID: 0}
  m_NavMeshLayer: 0
  m_StaticEditorFlags: 0
  m_IsActive: 1
--- !u!224 &5697540973893653366
RectTransform:
  m_ObjectHideFlags: 0
  m_CorrespondingSourceObject: {fileID: 0}
  m_PrefabInstance: {fileID: 0}
  m_PrefabAsset: {fileID: 0}
  m_GameObject: {fileID: 6250187513112702126}
  m_LocalRotation: {x: -0, y: -0, z: -0, w: 1}
  m_LocalPosition: {x: 0, y: 0, z: 0}
  m_LocalScale: {x: 1, y: 1, z: 1}
  m_ConstrainProportionsScale: 0
  m_Children: []
  m_Father: {fileID: 5512560130249872753}
  m_LocalEulerAnglesHint: {x: 0, y: 0, z: 0}
  m_AnchorMin: {x: 0.5, y: 0.5}
  m_AnchorMax: {x: 0.5, y: 0.5}
  m_AnchoredPosition: {x: -62.5, y: -12.750002}
  m_SizeDelta: {x: 375, y: 225}
  m_Pivot: {x: 0.5, y: 0.5}
--- !u!222 &949101832235868481
CanvasRenderer:
  m_ObjectHideFlags: 0
  m_CorrespondingSourceObject: {fileID: 0}
  m_PrefabInstance: {fileID: 0}
  m_PrefabAsset: {fileID: 0}
  m_GameObject: {fileID: 6250187513112702126}
  m_CullTransparentMesh: 1
--- !u!114 &4332109678697626522
MonoBehaviour:
  m_ObjectHideFlags: 0
  m_CorrespondingSourceObject: {fileID: 0}
  m_PrefabInstance: {fileID: 0}
  m_PrefabAsset: {fileID: 0}
  m_GameObject: {fileID: 6250187513112702126}
  m_Enabled: 1
  m_EditorHideFlags: 0
  m_Script: {fileID: 11500000, guid: f4688fdb7df04437aeb418b961361dc5, type: 3}
  m_Name: 
  m_EditorClassIdentifier: 
  m_Material: {fileID: 0}
  m_Color: {r: 1, g: 1, b: 1, a: 1}
  m_RaycastTarget: 1
  m_RaycastPadding: {x: 0, y: 0, z: 0, w: 0}
  m_Maskable: 1
  m_OnCullStateChanged:
    m_PersistentCalls:
      m_Calls: []
  m_text: FullScreen
  m_isRightToLeft: 0
  m_fontAsset: {fileID: 11400000, guid: 8f586378b4e144a9851e7b34d9b748ee, type: 2}
  m_sharedMaterial: {fileID: 2180264, guid: 8f586378b4e144a9851e7b34d9b748ee, type: 2}
  m_fontSharedMaterials: []
  m_fontMaterial: {fileID: 0}
  m_fontMaterials: []
  m_fontColor32:
    serializedVersion: 2
    rgba: 4278190080
  m_fontColor: {r: 0, g: 0, b: 0, a: 1}
  m_enableVertexGradient: 1
  m_colorMode: 3
  m_fontColorGradient:
    topLeft: {r: 1, g: 1, b: 1, a: 1}
    topRight: {r: 1, g: 1, b: 1, a: 1}
    bottomLeft: {r: 1, g: 1, b: 1, a: 1}
    bottomRight: {r: 1, g: 1, b: 1, a: 1}
  m_fontColorGradientPreset: {fileID: 0}
  m_spriteAsset: {fileID: 0}
  m_tintAllSprites: 0
  m_StyleSheet: {fileID: 0}
  m_TextStyleHashCode: -1183493901
  m_overrideHtmlColors: 0
  m_faceColor:
    serializedVersion: 2
    rgba: 4294967295
  m_fontSize: 50
  m_fontSizeBase: 50
  m_fontWeight: 400
  m_enableAutoSizing: 0
  m_fontSizeMin: 18
  m_fontSizeMax: 72
  m_fontStyle: 1
  m_HorizontalAlignment: 2
  m_VerticalAlignment: 256
  m_textAlignment: 65535
  m_characterSpacing: 0
  m_wordSpacing: 0
  m_lineSpacing: 0
  m_lineSpacingMax: 0
  m_paragraphSpacing: 0
  m_charWidthMaxAdj: 0
  m_TextWrappingMode: 1
  m_wordWrappingRatios: 0.4
  m_overflowMode: 0
  m_linkedTextComponent: {fileID: 0}
  parentLinkedComponent: {fileID: 0}
  m_enableKerning: 0
  m_ActiveFontFeatures: 6e72656b
  m_enableExtraPadding: 0
  checkPaddingRequired: 0
  m_isRichText: 1
  m_EmojiFallbackSupport: 1
  m_parseCtrlCharacters: 1
  m_isOrthographic: 1
  m_isCullingEnabled: 0
  m_horizontalMapping: 0
  m_verticalMapping: 0
  m_uvLineOffset: 0
  m_geometrySortingOrder: 0
  m_IsTextObjectScaleStatic: 0
  m_VertexBufferAutoSizeReduction: 0
  m_useMaxVisibleDescender: 1
  m_pageToDisplay: 1
  m_margin: {x: 0, y: 0, z: -125.36955, w: 0}
  m_isUsingLegacyAnimationComponent: 0
  m_isVolumetricText: 0
  m_hasFontAssetChanged: 0
  m_baseMaterial: {fileID: 0}
  m_maskOffset: {x: 0, y: 0, z: 0, w: 0}
--- !u!1 &6315390161053585359
GameObject:
  m_ObjectHideFlags: 0
  m_CorrespondingSourceObject: {fileID: 0}
  m_PrefabInstance: {fileID: 0}
  m_PrefabAsset: {fileID: 0}
  serializedVersion: 6
  m_Component:
  - component: {fileID: 1763154714999242265}
  - component: {fileID: 6264459708415008527}
  - component: {fileID: 3052442644466852429}
  - component: {fileID: 600027914647516823}
  m_Layer: 5
  m_Name: OptionsMenu
  m_TagString: Untagged
  m_Icon: {fileID: 0}
  m_NavMeshLayer: 0
  m_StaticEditorFlags: 0
  m_IsActive: 0
--- !u!224 &1763154714999242265
RectTransform:
  m_ObjectHideFlags: 0
  m_CorrespondingSourceObject: {fileID: 0}
  m_PrefabInstance: {fileID: 0}
  m_PrefabAsset: {fileID: 0}
  m_GameObject: {fileID: 6315390161053585359}
  m_LocalRotation: {x: 0, y: 0, z: 0, w: 1}
  m_LocalPosition: {x: 0, y: 0, z: 0}
  m_LocalScale: {x: 1, y: 1, z: 1}
  m_ConstrainProportionsScale: 0
  m_Children:
  - {fileID: 8383973719391673663}
  - {fileID: 3737962017093279807}
  - {fileID: 8368776742453192453}
  - {fileID: 5641720890042899662}
  - {fileID: 5963003193310928182}
  - {fileID: 6313647369911330852}
  - {fileID: 2807605021240347642}
  - {fileID: 7302837709285721104}
  - {fileID: 1340334081819758186}
  - {fileID: 5512560130249872753}
  - {fileID: 24095278503555196}
  - {fileID: 10035943164861416}
  m_Father: {fileID: 2879286210166814306}
  m_LocalEulerAnglesHint: {x: 0, y: 0, z: 0}
  m_AnchorMin: {x: 0, y: 0}
  m_AnchorMax: {x: 1, y: 1}
  m_AnchoredPosition: {x: 0, y: 0}
  m_SizeDelta: {x: 0, y: 0}
  m_Pivot: {x: 0.5, y: 0.5}
--- !u!222 &6264459708415008527
CanvasRenderer:
  m_ObjectHideFlags: 0
  m_CorrespondingSourceObject: {fileID: 0}
  m_PrefabInstance: {fileID: 0}
  m_PrefabAsset: {fileID: 0}
  m_GameObject: {fileID: 6315390161053585359}
  m_CullTransparentMesh: 1
--- !u!114 &3052442644466852429
MonoBehaviour:
  m_ObjectHideFlags: 0
  m_CorrespondingSourceObject: {fileID: 0}
  m_PrefabInstance: {fileID: 0}
  m_PrefabAsset: {fileID: 0}
  m_GameObject: {fileID: 6315390161053585359}
  m_Enabled: 1
  m_EditorHideFlags: 0
  m_Script: {fileID: 11500000, guid: c3e7ee8f648d7904d9caa32a5b04d043, type: 3}
  m_Name: 
  m_EditorClassIdentifier: 
  audioMixer: {fileID: 24100000, guid: c23e8cab5e9d0bd4889215af5921922a, type: 2}
  resolutionDropdown: {fileID: 1703266047428312393}
--- !u!114 &600027914647516823
MonoBehaviour:
  m_ObjectHideFlags: 0
  m_CorrespondingSourceObject: {fileID: 0}
  m_PrefabInstance: {fileID: 0}
  m_PrefabAsset: {fileID: 0}
  m_GameObject: {fileID: 6315390161053585359}
  m_Enabled: 1
  m_EditorHideFlags: 0
  m_Script: {fileID: 11500000, guid: fe87c0e1cc204ed48ad3b37840f39efc, type: 3}
  m_Name: 
  m_EditorClassIdentifier: 
  m_Material: {fileID: 0}
  m_Color: {r: 0.32941177, g: 0.5529412, b: 0.84313726, a: 0.5529412}
  m_RaycastTarget: 1
  m_RaycastPadding: {x: 0, y: 0, z: 0, w: 0}
  m_Maskable: 1
  m_OnCullStateChanged:
    m_PersistentCalls:
      m_Calls: []
  m_Sprite: {fileID: 1537585991736846445, guid: af239d8df3055b47cb39835df075c3ed, type: 3}
  m_Type: 0
  m_PreserveAspect: 0
  m_FillCenter: 1
  m_FillMethod: 4
  m_FillAmount: 1
  m_FillClockwise: 1
  m_FillOrigin: 0
  m_UseSpriteMesh: 0
  m_PixelsPerUnitMultiplier: 1
--- !u!1 &6538661603124803390
GameObject:
  m_ObjectHideFlags: 0
  m_CorrespondingSourceObject: {fileID: 0}
  m_PrefabInstance: {fileID: 0}
  m_PrefabAsset: {fileID: 0}
  serializedVersion: 6
  m_Component:
  - component: {fileID: 1033029316504961256}
  m_Layer: 5
  m_Name: Sliding Area
  m_TagString: Untagged
  m_Icon: {fileID: 0}
  m_NavMeshLayer: 0
  m_StaticEditorFlags: 0
  m_IsActive: 1
--- !u!224 &1033029316504961256
RectTransform:
  m_ObjectHideFlags: 0
  m_CorrespondingSourceObject: {fileID: 0}
  m_PrefabInstance: {fileID: 0}
  m_PrefabAsset: {fileID: 0}
  m_GameObject: {fileID: 6538661603124803390}
  m_LocalRotation: {x: -0, y: -0, z: -0, w: 1}
  m_LocalPosition: {x: 0, y: 0, z: 0}
  m_LocalScale: {x: 1, y: 1, z: 1}
  m_ConstrainProportionsScale: 0
  m_Children:
  - {fileID: 9002110568599888936}
  m_Father: {fileID: 1872503650220397599}
  m_LocalEulerAnglesHint: {x: 0, y: 0, z: 0}
  m_AnchorMin: {x: 0, y: 0}
  m_AnchorMax: {x: 1, y: 1}
  m_AnchoredPosition: {x: 0, y: 0}
  m_SizeDelta: {x: -20, y: -20}
  m_Pivot: {x: 0.5, y: 0.5}
--- !u!1 &6545110963338495907
GameObject:
  m_ObjectHideFlags: 0
  m_CorrespondingSourceObject: {fileID: 0}
  m_PrefabInstance: {fileID: 0}
  m_PrefabAsset: {fileID: 0}
  serializedVersion: 6
  m_Component:
  - component: {fileID: 8383973719391673663}
  - component: {fileID: 835960097618907336}
  - component: {fileID: 2470212067919749467}
  m_Layer: 5
  m_Name: Title
  m_TagString: Untagged
  m_Icon: {fileID: 0}
  m_NavMeshLayer: 0
  m_StaticEditorFlags: 0
  m_IsActive: 1
--- !u!224 &8383973719391673663
RectTransform:
  m_ObjectHideFlags: 0
  m_CorrespondingSourceObject: {fileID: 0}
  m_PrefabInstance: {fileID: 0}
  m_PrefabAsset: {fileID: 0}
  m_GameObject: {fileID: 6545110963338495907}
  m_LocalRotation: {x: -0, y: -0, z: -0, w: 1}
  m_LocalPosition: {x: 0, y: 0, z: 0}
  m_LocalScale: {x: 1, y: 1, z: 1}
  m_ConstrainProportionsScale: 0
  m_Children: []
  m_Father: {fileID: 1763154714999242265}
  m_LocalEulerAnglesHint: {x: 0, y: 0, z: 0}
  m_AnchorMin: {x: 0.5, y: 0.5}
  m_AnchorMax: {x: 0.5, y: 0.5}
  m_AnchoredPosition: {x: 6.0000668, y: 400}
  m_SizeDelta: {x: 500, y: 150}
  m_Pivot: {x: 0.5, y: 0.5}
--- !u!222 &835960097618907336
CanvasRenderer:
  m_ObjectHideFlags: 0
  m_CorrespondingSourceObject: {fileID: 0}
  m_PrefabInstance: {fileID: 0}
  m_PrefabAsset: {fileID: 0}
  m_GameObject: {fileID: 6545110963338495907}
  m_CullTransparentMesh: 1
--- !u!114 &2470212067919749467
MonoBehaviour:
  m_ObjectHideFlags: 0
  m_CorrespondingSourceObject: {fileID: 0}
  m_PrefabInstance: {fileID: 0}
  m_PrefabAsset: {fileID: 0}
  m_GameObject: {fileID: 6545110963338495907}
  m_Enabled: 1
  m_EditorHideFlags: 0
  m_Script: {fileID: 11500000, guid: f4688fdb7df04437aeb418b961361dc5, type: 3}
  m_Name: 
  m_EditorClassIdentifier: 
  m_Material: {fileID: 0}
  m_Color: {r: 1, g: 1, b: 1, a: 1}
  m_RaycastTarget: 1
  m_RaycastPadding: {x: 0, y: 0, z: 0, w: 0}
  m_Maskable: 1
  m_OnCullStateChanged:
    m_PersistentCalls:
      m_Calls: []
  m_text: Options
  m_isRightToLeft: 0
  m_fontAsset: {fileID: 11400000, guid: 8f586378b4e144a9851e7b34d9b748ee, type: 2}
  m_sharedMaterial: {fileID: 2180264, guid: 8f586378b4e144a9851e7b34d9b748ee, type: 2}
  m_fontSharedMaterials: []
  m_fontMaterial: {fileID: 0}
  m_fontMaterials: []
  m_fontColor32:
    serializedVersion: 2
    rgba: 4294967295
  m_fontColor: {r: 1, g: 1, b: 1, a: 1}
  m_enableVertexGradient: 1
  m_colorMode: 3
  m_fontColorGradient:
    topLeft: {r: 1, g: 1, b: 1, a: 1}
    topRight: {r: 1, g: 1, b: 1, a: 1}
    bottomLeft: {r: 1, g: 1, b: 1, a: 1}
    bottomRight: {r: 1, g: 1, b: 1, a: 1}
  m_fontColorGradientPreset: {fileID: 11400000, guid: 242652c752c79ed4c97b7b9be1f2c01a, type: 2}
  m_spriteAsset: {fileID: 0}
  m_tintAllSprites: 0
  m_StyleSheet: {fileID: 0}
  m_TextStyleHashCode: -1183493901
  m_overrideHtmlColors: 0
  m_faceColor:
    serializedVersion: 2
    rgba: 4294967295
  m_fontSize: 150
  m_fontSizeBase: 150
  m_fontWeight: 400
  m_enableAutoSizing: 0
  m_fontSizeMin: 0
  m_fontSizeMax: 0
  m_fontStyle: 1
  m_HorizontalAlignment: 2
  m_VerticalAlignment: 512
  m_textAlignment: 65535
  m_characterSpacing: 0
  m_wordSpacing: 0
  m_lineSpacing: 0
  m_lineSpacingMax: 0
  m_paragraphSpacing: 0
  m_charWidthMaxAdj: 0
  m_TextWrappingMode: 0
  m_wordWrappingRatios: 0.4
  m_overflowMode: 0
  m_linkedTextComponent: {fileID: 0}
  parentLinkedComponent: {fileID: 0}
  m_enableKerning: 0
  m_ActiveFontFeatures: 
  m_enableExtraPadding: 0
  checkPaddingRequired: 0
  m_isRichText: 1
  m_EmojiFallbackSupport: 1
  m_parseCtrlCharacters: 1
  m_isOrthographic: 1
  m_isCullingEnabled: 0
  m_horizontalMapping: 0
  m_verticalMapping: 0
  m_uvLineOffset: 0
  m_geometrySortingOrder: 0
  m_IsTextObjectScaleStatic: 0
  m_VertexBufferAutoSizeReduction: 0
  m_useMaxVisibleDescender: 1
  m_pageToDisplay: 1
  m_margin: {x: 0, y: 0, z: 0, w: 0}
  m_isUsingLegacyAnimationComponent: 0
  m_isVolumetricText: 0
  m_hasFontAssetChanged: 0
  m_baseMaterial: {fileID: 0}
  m_maskOffset: {x: 0, y: 0, z: 0, w: 0}
--- !u!1 &6762687916774945437
GameObject:
  m_ObjectHideFlags: 0
  m_CorrespondingSourceObject: {fileID: 0}
  m_PrefabInstance: {fileID: 0}
  m_PrefabAsset: {fileID: 0}
  serializedVersion: 6
  m_Component:
  - component: {fileID: 2807605021240347642}
  - component: {fileID: 3048927596630036016}
  - component: {fileID: 6165272349766065753}
  m_Layer: 5
  m_Name: Audio
  m_TagString: Untagged
  m_Icon: {fileID: 0}
  m_NavMeshLayer: 0
  m_StaticEditorFlags: 0
  m_IsActive: 1
--- !u!224 &2807605021240347642
RectTransform:
  m_ObjectHideFlags: 0
  m_CorrespondingSourceObject: {fileID: 0}
  m_PrefabInstance: {fileID: 0}
  m_PrefabAsset: {fileID: 0}
  m_GameObject: {fileID: 6762687916774945437}
  m_LocalRotation: {x: -0, y: -0, z: -0, w: 1}
  m_LocalPosition: {x: 0, y: 0, z: 0}
  m_LocalScale: {x: 1, y: 1, z: 1}
  m_ConstrainProportionsScale: 0
  m_Children: []
  m_Father: {fileID: 1763154714999242265}
  m_LocalEulerAnglesHint: {x: 0, y: 0, z: 0}
  m_AnchorMin: {x: 0, y: 0}
  m_AnchorMax: {x: 1, y: 1}
  m_AnchoredPosition: {x: 0.00024414062, y: 0}
  m_SizeDelta: {x: -1553.1855, y: -859.9429}
  m_Pivot: {x: 0.5, y: 0.5}
--- !u!222 &3048927596630036016
CanvasRenderer:
  m_ObjectHideFlags: 0
  m_CorrespondingSourceObject: {fileID: 0}
  m_PrefabInstance: {fileID: 0}
  m_PrefabAsset: {fileID: 0}
  m_GameObject: {fileID: 6762687916774945437}
  m_CullTransparentMesh: 1
--- !u!114 &6165272349766065753
MonoBehaviour:
  m_ObjectHideFlags: 0
  m_CorrespondingSourceObject: {fileID: 0}
  m_PrefabInstance: {fileID: 0}
  m_PrefabAsset: {fileID: 0}
  m_GameObject: {fileID: 6762687916774945437}
  m_Enabled: 1
  m_EditorHideFlags: 0
  m_Script: {fileID: 11500000, guid: f4688fdb7df04437aeb418b961361dc5, type: 3}
  m_Name: 
  m_EditorClassIdentifier: 
  m_Material: {fileID: 0}
  m_Color: {r: 1, g: 1, b: 1, a: 1}
  m_RaycastTarget: 1
  m_RaycastPadding: {x: 0, y: 0, z: 0, w: 0}
  m_Maskable: 1
  m_OnCullStateChanged:
    m_PersistentCalls:
      m_Calls: []
  m_text: Audio
  m_isRightToLeft: 0
  m_fontAsset: {fileID: 11400000, guid: 8f586378b4e144a9851e7b34d9b748ee, type: 2}
  m_sharedMaterial: {fileID: 2180264, guid: 8f586378b4e144a9851e7b34d9b748ee, type: 2}
  m_fontSharedMaterials: []
  m_fontMaterial: {fileID: 0}
  m_fontMaterials: []
  m_fontColor32:
    serializedVersion: 2
    rgba: 4294967295
  m_fontColor: {r: 1, g: 1, b: 1, a: 1}
  m_enableVertexGradient: 1
  m_colorMode: 3
  m_fontColorGradient:
    topLeft: {r: 1, g: 1, b: 1, a: 1}
    topRight: {r: 1, g: 1, b: 1, a: 1}
    bottomLeft: {r: 1, g: 1, b: 1, a: 1}
    bottomRight: {r: 1, g: 1, b: 1, a: 1}
  m_fontColorGradientPreset: {fileID: 11400000, guid: 242652c752c79ed4c97b7b9be1f2c01a, type: 2}
  m_spriteAsset: {fileID: 0}
  m_tintAllSprites: 0
  m_StyleSheet: {fileID: 0}
  m_TextStyleHashCode: -1183493901
  m_overrideHtmlColors: 0
  m_faceColor:
    serializedVersion: 2
    rgba: 4294967295
  m_fontSize: 50
  m_fontSizeBase: 50
  m_fontWeight: 400
  m_enableAutoSizing: 0
  m_fontSizeMin: 18
  m_fontSizeMax: 72
  m_fontStyle: 1
  m_HorizontalAlignment: 2
  m_VerticalAlignment: 512
  m_textAlignment: 65535
  m_characterSpacing: 0
  m_wordSpacing: 0
  m_lineSpacing: 0
  m_lineSpacingMax: 0
  m_paragraphSpacing: 0
  m_charWidthMaxAdj: 0
  m_TextWrappingMode: 1
  m_wordWrappingRatios: 0.4
  m_overflowMode: 0
  m_linkedTextComponent: {fileID: 0}
  parentLinkedComponent: {fileID: 0}
  m_enableKerning: 0
  m_ActiveFontFeatures: 6e72656b
  m_enableExtraPadding: 0
  checkPaddingRequired: 0
  m_isRichText: 1
  m_EmojiFallbackSupport: 1
  m_parseCtrlCharacters: 1
  m_isOrthographic: 1
  m_isCullingEnabled: 0
  m_horizontalMapping: 0
  m_verticalMapping: 0
  m_uvLineOffset: 0
  m_geometrySortingOrder: 0
  m_IsTextObjectScaleStatic: 0
  m_VertexBufferAutoSizeReduction: 0
  m_useMaxVisibleDescender: 1
  m_pageToDisplay: 1
  m_margin: {x: 0, y: 0, z: 0, w: 0}
  m_isUsingLegacyAnimationComponent: 0
  m_isVolumetricText: 0
  m_hasFontAssetChanged: 0
  m_baseMaterial: {fileID: 0}
  m_maskOffset: {x: 0, y: 0, z: 0, w: 0}
--- !u!1 &6877178078631754170
GameObject:
  m_ObjectHideFlags: 0
  m_CorrespondingSourceObject: {fileID: 0}
  m_PrefabInstance: {fileID: 0}
  m_PrefabAsset: {fileID: 0}
  serializedVersion: 6
  m_Component:
  - component: {fileID: 1242577380514354740}
  - component: {fileID: 1296072183013283428}
  - component: {fileID: 8264751598404922462}
  - component: {fileID: 4529457102251760181}
  m_Layer: 5
  m_Name: MainMenu
  m_TagString: Untagged
  m_Icon: {fileID: 0}
  m_NavMeshLayer: 0
  m_StaticEditorFlags: 0
  m_IsActive: 1
--- !u!224 &1242577380514354740
RectTransform:
  m_ObjectHideFlags: 0
  m_CorrespondingSourceObject: {fileID: 0}
  m_PrefabInstance: {fileID: 0}
  m_PrefabAsset: {fileID: 0}
  m_GameObject: {fileID: 6877178078631754170}
  m_LocalRotation: {x: -0, y: -0, z: -0, w: 1}
  m_LocalPosition: {x: 0, y: 0, z: 0}
  m_LocalScale: {x: 1, y: 1, z: 1}
  m_ConstrainProportionsScale: 0
  m_Children:
  - {fileID: 7892212672302988715}
  m_Father: {fileID: 7425115051398107732}
  m_LocalEulerAnglesHint: {x: 0, y: 0, z: 0}
  m_AnchorMin: {x: 0.5, y: 0.5}
  m_AnchorMax: {x: 0.5, y: 0.5}
  m_AnchoredPosition: {x: 0.000061035156, y: -200.00002}
  m_SizeDelta: {x: 500, y: 100}
  m_Pivot: {x: 0.5, y: 0.5}
--- !u!222 &1296072183013283428
CanvasRenderer:
  m_ObjectHideFlags: 0
  m_CorrespondingSourceObject: {fileID: 0}
  m_PrefabInstance: {fileID: 0}
  m_PrefabAsset: {fileID: 0}
  m_GameObject: {fileID: 6877178078631754170}
  m_CullTransparentMesh: 1
--- !u!114 &8264751598404922462
MonoBehaviour:
  m_ObjectHideFlags: 0
  m_CorrespondingSourceObject: {fileID: 0}
  m_PrefabInstance: {fileID: 0}
  m_PrefabAsset: {fileID: 0}
  m_GameObject: {fileID: 6877178078631754170}
  m_Enabled: 1
  m_EditorHideFlags: 0
  m_Script: {fileID: 11500000, guid: fe87c0e1cc204ed48ad3b37840f39efc, type: 3}
  m_Name: 
  m_EditorClassIdentifier: 
  m_Material: {fileID: 0}
  m_Color: {r: 1, g: 1, b: 1, a: 1}
  m_RaycastTarget: 1
  m_RaycastPadding: {x: 0, y: 0, z: 0, w: 0}
  m_Maskable: 1
  m_OnCullStateChanged:
    m_PersistentCalls:
      m_Calls: []
  m_Sprite: {fileID: 10905, guid: 0000000000000000f000000000000000, type: 0}
  m_Type: 1
  m_PreserveAspect: 0
  m_FillCenter: 1
  m_FillMethod: 4
  m_FillAmount: 1
  m_FillClockwise: 1
  m_FillOrigin: 0
  m_UseSpriteMesh: 0
  m_PixelsPerUnitMultiplier: 1
--- !u!114 &4529457102251760181
MonoBehaviour:
  m_ObjectHideFlags: 0
  m_CorrespondingSourceObject: {fileID: 0}
  m_PrefabInstance: {fileID: 0}
  m_PrefabAsset: {fileID: 0}
  m_GameObject: {fileID: 6877178078631754170}
  m_Enabled: 1
  m_EditorHideFlags: 0
  m_Script: {fileID: 11500000, guid: 4e29b1a8efbd4b44bb3f3716e73f07ff, type: 3}
  m_Name: 
  m_EditorClassIdentifier: 
  m_Navigation:
    m_Mode: 3
    m_WrapAround: 0
    m_SelectOnUp: {fileID: 0}
    m_SelectOnDown: {fileID: 0}
    m_SelectOnLeft: {fileID: 0}
    m_SelectOnRight: {fileID: 0}
  m_Transition: 1
  m_Colors:
    m_NormalColor: {r: 1, g: 1, b: 1, a: 0}
    m_HighlightedColor: {r: 0.9607843, g: 0.9607843, b: 0.9607843, a: 0.49019608}
    m_PressedColor: {r: 0.78431374, g: 0.78431374, b: 0.78431374, a: 1}
    m_SelectedColor: {r: 0.9607843, g: 0.9607843, b: 0.9607843, a: 1}
    m_DisabledColor: {r: 0.78431374, g: 0.78431374, b: 0.78431374, a: 0.5019608}
    m_ColorMultiplier: 1
    m_FadeDuration: 0.1
  m_SpriteState:
    m_HighlightedSprite: {fileID: 0}
    m_PressedSprite: {fileID: 0}
    m_SelectedSprite: {fileID: 0}
    m_DisabledSprite: {fileID: 0}
  m_AnimationTriggers:
    m_NormalTrigger: Normal
    m_HighlightedTrigger: Highlighted
    m_PressedTrigger: Pressed
    m_SelectedTrigger: Selected
    m_DisabledTrigger: Disabled
  m_Interactable: 1
  m_TargetGraphic: {fileID: 8264751598404922462}
  m_OnClick:
    m_PersistentCalls:
      m_Calls:
      - m_Target: {fileID: 8203686651620421542}
        m_TargetAssemblyTypeName: PauseMenu, Assembly-CSharp
        m_MethodName: MainMenu
        m_Mode: 1
        m_Arguments:
          m_ObjectArgument: {fileID: 0}
          m_ObjectArgumentAssemblyTypeName: UnityEngine.Object, UnityEngine
          m_IntArgument: 0
          m_FloatArgument: 0
          m_StringArgument: 
          m_BoolArgument: 1
        m_CallState: 2
--- !u!1 &6963130505133036793
GameObject:
  m_ObjectHideFlags: 0
  m_CorrespondingSourceObject: {fileID: 0}
  m_PrefabInstance: {fileID: 0}
  m_PrefabAsset: {fileID: 0}
  serializedVersion: 6
  m_Component:
  - component: {fileID: 7085983775023446383}
  m_Layer: 5
  m_Name: Content
  m_TagString: Untagged
  m_Icon: {fileID: 0}
  m_NavMeshLayer: 0
  m_StaticEditorFlags: 0
  m_IsActive: 1
--- !u!224 &7085983775023446383
RectTransform:
  m_ObjectHideFlags: 0
  m_CorrespondingSourceObject: {fileID: 0}
  m_PrefabInstance: {fileID: 0}
  m_PrefabAsset: {fileID: 0}
  m_GameObject: {fileID: 6963130505133036793}
  m_LocalRotation: {x: -0, y: -0, z: -0, w: 1}
  m_LocalPosition: {x: 0, y: 0, z: 0}
  m_LocalScale: {x: 1, y: 1, z: 1}
  m_ConstrainProportionsScale: 0
  m_Children:
  - {fileID: 1733542875403265312}
  m_Father: {fileID: 2815354886619318897}
  m_LocalEulerAnglesHint: {x: 0, y: 0, z: 0}
  m_AnchorMin: {x: 0, y: 1}
  m_AnchorMax: {x: 1, y: 1}
  m_AnchoredPosition: {x: 0, y: 0}
  m_SizeDelta: {x: 0, y: 28}
  m_Pivot: {x: 0.5, y: 1}
--- !u!1 &7259339860590772363
GameObject:
  m_ObjectHideFlags: 0
  m_CorrespondingSourceObject: {fileID: 0}
  m_PrefabInstance: {fileID: 0}
  m_PrefabAsset: {fileID: 0}
  serializedVersion: 6
  m_Component:
  - component: {fileID: 2064749886967165743}
  - component: {fileID: 4379093296167872941}
  - component: {fileID: 7194977506544016244}
  m_Layer: 5
  m_Name: Text (TMP)
  m_TagString: Untagged
  m_Icon: {fileID: 0}
  m_NavMeshLayer: 0
  m_StaticEditorFlags: 0
  m_IsActive: 0
--- !u!224 &2064749886967165743
RectTransform:
  m_ObjectHideFlags: 0
  m_CorrespondingSourceObject: {fileID: 0}
  m_PrefabInstance: {fileID: 0}
  m_PrefabAsset: {fileID: 0}
  m_GameObject: {fileID: 7259339860590772363}
  m_LocalRotation: {x: -0, y: -0, z: -0, w: 1}
  m_LocalPosition: {x: 0, y: 0, z: 0}
  m_LocalScale: {x: 1, y: 1, z: 1}
  m_ConstrainProportionsScale: 0
  m_Children: []
  m_Father: {fileID: 6597408077072905281}
  m_LocalEulerAnglesHint: {x: 0, y: 0, z: 0}
  m_AnchorMin: {x: 0, y: 0}
  m_AnchorMax: {x: 1, y: 1}
  m_AnchoredPosition: {x: 0, y: 0}
  m_SizeDelta: {x: 0, y: 0}
  m_Pivot: {x: 0.5, y: 0.5}
--- !u!222 &4379093296167872941
CanvasRenderer:
  m_ObjectHideFlags: 0
  m_CorrespondingSourceObject: {fileID: 0}
  m_PrefabInstance: {fileID: 0}
  m_PrefabAsset: {fileID: 0}
  m_GameObject: {fileID: 7259339860590772363}
  m_CullTransparentMesh: 1
--- !u!114 &7194977506544016244
MonoBehaviour:
  m_ObjectHideFlags: 0
  m_CorrespondingSourceObject: {fileID: 0}
  m_PrefabInstance: {fileID: 0}
  m_PrefabAsset: {fileID: 0}
  m_GameObject: {fileID: 7259339860590772363}
  m_Enabled: 1
  m_EditorHideFlags: 0
  m_Script: {fileID: 11500000, guid: f4688fdb7df04437aeb418b961361dc5, type: 3}
  m_Name: 
  m_EditorClassIdentifier: 
  m_Material: {fileID: 0}
  m_Color: {r: 1, g: 1, b: 1, a: 1}
  m_RaycastTarget: 1
  m_RaycastPadding: {x: 0, y: 0, z: 0, w: 0}
  m_Maskable: 1
  m_OnCullStateChanged:
    m_PersistentCalls:
      m_Calls: []
  m_text: Options
  m_isRightToLeft: 0
  m_fontAsset: {fileID: 11400000, guid: 8f586378b4e144a9851e7b34d9b748ee, type: 2}
  m_sharedMaterial: {fileID: 2180264, guid: 8f586378b4e144a9851e7b34d9b748ee, type: 2}
  m_fontSharedMaterials: []
  m_fontMaterial: {fileID: 0}
  m_fontMaterials: []
  m_fontColor32:
    serializedVersion: 2
    rgba: 4294967295
  m_fontColor: {r: 1, g: 1, b: 1, a: 1}
  m_enableVertexGradient: 1
  m_colorMode: 3
  m_fontColorGradient:
    topLeft: {r: 1, g: 1, b: 1, a: 1}
    topRight: {r: 1, g: 1, b: 1, a: 1}
    bottomLeft: {r: 1, g: 1, b: 1, a: 1}
    bottomRight: {r: 1, g: 1, b: 1, a: 1}
  m_fontColorGradientPreset: {fileID: 11400000, guid: 242652c752c79ed4c97b7b9be1f2c01a, type: 2}
  m_spriteAsset: {fileID: 0}
  m_tintAllSprites: 0
  m_StyleSheet: {fileID: 0}
  m_TextStyleHashCode: -1183493901
  m_overrideHtmlColors: 0
  m_faceColor:
    serializedVersion: 2
    rgba: 4294967295
  m_fontSize: 50
  m_fontSizeBase: 50
  m_fontWeight: 400
  m_enableAutoSizing: 0
  m_fontSizeMin: 18
  m_fontSizeMax: 72
  m_fontStyle: 1
  m_HorizontalAlignment: 2
  m_VerticalAlignment: 512
  m_textAlignment: 65535
  m_characterSpacing: 0
  m_wordSpacing: 0
  m_lineSpacing: 0
  m_lineSpacingMax: 0
  m_paragraphSpacing: 0
  m_charWidthMaxAdj: 0
  m_TextWrappingMode: 1
  m_wordWrappingRatios: 0.4
  m_overflowMode: 0
  m_linkedTextComponent: {fileID: 0}
  parentLinkedComponent: {fileID: 0}
  m_enableKerning: 0
  m_ActiveFontFeatures: 6e72656b
  m_enableExtraPadding: 0
  checkPaddingRequired: 0
  m_isRichText: 1
  m_EmojiFallbackSupport: 1
  m_parseCtrlCharacters: 1
  m_isOrthographic: 1
  m_isCullingEnabled: 0
  m_horizontalMapping: 0
  m_verticalMapping: 0
  m_uvLineOffset: 0
  m_geometrySortingOrder: 0
  m_IsTextObjectScaleStatic: 0
  m_VertexBufferAutoSizeReduction: 0
  m_useMaxVisibleDescender: 1
  m_pageToDisplay: 1
  m_margin: {x: 0, y: 0, z: 0, w: 0}
  m_isUsingLegacyAnimationComponent: 0
  m_isVolumetricText: 0
  m_hasFontAssetChanged: 0
  m_baseMaterial: {fileID: 0}
  m_maskOffset: {x: 0, y: 0, z: 0, w: 0}
--- !u!1 &7260856471590114601
GameObject:
  m_ObjectHideFlags: 0
  m_CorrespondingSourceObject: {fileID: 0}
  m_PrefabInstance: {fileID: 0}
  m_PrefabAsset: {fileID: 0}
  serializedVersion: 6
  m_Component:
  - component: {fileID: 2879286210166814306}
  - component: {fileID: 7666536399083618948}
  - component: {fileID: 7619994607481310346}
  - component: {fileID: 6586049906622324724}
  - component: {fileID: 8203686651620421542}
  m_Layer: 5
  m_Name: Menus
  m_TagString: Untagged
  m_Icon: {fileID: 0}
  m_NavMeshLayer: 0
  m_StaticEditorFlags: 0
  m_IsActive: 1
--- !u!224 &2879286210166814306
RectTransform:
  m_ObjectHideFlags: 0
  m_CorrespondingSourceObject: {fileID: 0}
  m_PrefabInstance: {fileID: 0}
  m_PrefabAsset: {fileID: 0}
  m_GameObject: {fileID: 7260856471590114601}
  m_LocalRotation: {x: 0, y: 0, z: 0, w: 1}
  m_LocalPosition: {x: 0, y: 0, z: 0}
  m_LocalScale: {x: 0, y: 0, z: 0}
  m_ConstrainProportionsScale: 0
  m_Children:
  - {fileID: 7425115051398107732}
  - {fileID: 1763154714999242265}
  - {fileID: 4282700339873358944}
  m_Father: {fileID: 0}
  m_LocalEulerAnglesHint: {x: 0, y: 0, z: 0}
  m_AnchorMin: {x: 0, y: 0}
  m_AnchorMax: {x: 0, y: 0}
  m_AnchoredPosition: {x: 0, y: 0}
  m_SizeDelta: {x: 0, y: 0}
  m_Pivot: {x: 0, y: 0}
--- !u!223 &7666536399083618948
Canvas:
  m_ObjectHideFlags: 0
  m_CorrespondingSourceObject: {fileID: 0}
  m_PrefabInstance: {fileID: 0}
  m_PrefabAsset: {fileID: 0}
  m_GameObject: {fileID: 7260856471590114601}
  m_Enabled: 1
  serializedVersion: 3
  m_RenderMode: 0
  m_Camera: {fileID: 0}
  m_PlaneDistance: 100
  m_PixelPerfect: 0
  m_ReceivesEvents: 1
  m_OverrideSorting: 0
  m_OverridePixelPerfect: 0
  m_SortingBucketNormalizedSize: 0
  m_VertexColorAlwaysGammaSpace: 0
  m_AdditionalShaderChannelsFlag: 25
  m_UpdateRectTransformForStandalone: 0
  m_SortingLayerID: 0
  m_SortingOrder: 0
  m_TargetDisplay: 0
--- !u!114 &7619994607481310346
MonoBehaviour:
  m_ObjectHideFlags: 0
  m_CorrespondingSourceObject: {fileID: 0}
  m_PrefabInstance: {fileID: 0}
  m_PrefabAsset: {fileID: 0}
  m_GameObject: {fileID: 7260856471590114601}
  m_Enabled: 1
  m_EditorHideFlags: 0
  m_Script: {fileID: 11500000, guid: 0cd44c1031e13a943bb63640046fad76, type: 3}
  m_Name: 
  m_EditorClassIdentifier: 
  m_UiScaleMode: 1
  m_ReferencePixelsPerUnit: 100
  m_ScaleFactor: 1
  m_ReferenceResolution: {x: 1920, y: 1080}
  m_ScreenMatchMode: 0
  m_MatchWidthOrHeight: 0.5
  m_PhysicalUnit: 3
  m_FallbackScreenDPI: 96
  m_DefaultSpriteDPI: 96
  m_DynamicPixelsPerUnit: 1
  m_PresetInfoIsWorld: 0
--- !u!114 &6586049906622324724
MonoBehaviour:
  m_ObjectHideFlags: 0
  m_CorrespondingSourceObject: {fileID: 0}
  m_PrefabInstance: {fileID: 0}
  m_PrefabAsset: {fileID: 0}
  m_GameObject: {fileID: 7260856471590114601}
  m_Enabled: 1
  m_EditorHideFlags: 0
  m_Script: {fileID: 11500000, guid: dc42784cf147c0c48a680349fa168899, type: 3}
  m_Name: 
  m_EditorClassIdentifier: 
  m_IgnoreReversedGraphics: 1
  m_BlockingObjects: 0
  m_BlockingMask:
    serializedVersion: 2
    m_Bits: 4294967295
--- !u!114 &8203686651620421542
MonoBehaviour:
  m_ObjectHideFlags: 0
  m_CorrespondingSourceObject: {fileID: 0}
  m_PrefabInstance: {fileID: 0}
  m_PrefabAsset: {fileID: 0}
  m_GameObject: {fileID: 7260856471590114601}
  m_Enabled: 1
  m_EditorHideFlags: 0
  m_Script: {fileID: 11500000, guid: d717b7a287e98f244b386c45626a0895, type: 3}
  m_Name: 
  m_EditorClassIdentifier: 
  pauseMenuUI: {fileID: 555885313585926594}
  optionsMenuUI: {fileID: 6315390161053585359}
--- !u!1 &7270293785959621753
GameObject:
  m_ObjectHideFlags: 0
  m_CorrespondingSourceObject: {fileID: 0}
  m_PrefabInstance: {fileID: 0}
  m_PrefabAsset: {fileID: 0}
  serializedVersion: 6
  m_Component:
  - component: {fileID: 5963003193310928182}
  - component: {fileID: 6149572711992648883}
  - component: {fileID: 7992519948385839757}
  - component: {fileID: 1703266047428312393}
  m_Layer: 5
  m_Name: Resolution Dropdown
  m_TagString: Untagged
  m_Icon: {fileID: 0}
  m_NavMeshLayer: 0
  m_StaticEditorFlags: 0
  m_IsActive: 1
--- !u!224 &5963003193310928182
RectTransform:
  m_ObjectHideFlags: 0
  m_CorrespondingSourceObject: {fileID: 0}
  m_PrefabInstance: {fileID: 0}
  m_PrefabAsset: {fileID: 0}
  m_GameObject: {fileID: 7270293785959621753}
  m_LocalRotation: {x: -0, y: -0, z: -0, w: 1}
  m_LocalPosition: {x: 0, y: 0, z: 0}
  m_LocalScale: {x: 1, y: 1, z: 1}
  m_ConstrainProportionsScale: 0
  m_Children:
  - {fileID: 8309856215257414117}
  - {fileID: 8241832207896546846}
  - {fileID: 5613332364863944742}
  - {fileID: 7437085506316933645}
  m_Father: {fileID: 1763154714999242265}
  m_LocalEulerAnglesHint: {x: 0, y: 0, z: 0}
  m_AnchorMin: {x: 0.5, y: 0.5}
  m_AnchorMax: {x: 0.5, y: 0.5}
  m_AnchoredPosition: {x: 6.0000668, y: 124.99997}
  m_SizeDelta: {x: 300, y: 100}
  m_Pivot: {x: 0.5, y: 0.5}
--- !u!222 &6149572711992648883
CanvasRenderer:
  m_ObjectHideFlags: 0
  m_CorrespondingSourceObject: {fileID: 0}
  m_PrefabInstance: {fileID: 0}
  m_PrefabAsset: {fileID: 0}
  m_GameObject: {fileID: 7270293785959621753}
  m_CullTransparentMesh: 1
--- !u!114 &7992519948385839757
MonoBehaviour:
  m_ObjectHideFlags: 0
  m_CorrespondingSourceObject: {fileID: 0}
  m_PrefabInstance: {fileID: 0}
  m_PrefabAsset: {fileID: 0}
  m_GameObject: {fileID: 7270293785959621753}
  m_Enabled: 0
  m_EditorHideFlags: 0
  m_Script: {fileID: 11500000, guid: fe87c0e1cc204ed48ad3b37840f39efc, type: 3}
  m_Name: 
  m_EditorClassIdentifier: 
  m_Material: {fileID: 0}
  m_Color: {r: 0.94117653, g: 0.5019608, b: 0.2509804, a: 1}
  m_RaycastTarget: 1
  m_RaycastPadding: {x: 0, y: 0, z: 0, w: 0}
  m_Maskable: 1
  m_OnCullStateChanged:
    m_PersistentCalls:
      m_Calls: []
  m_Sprite: {fileID: 10905, guid: 0000000000000000f000000000000000, type: 0}
  m_Type: 1
  m_PreserveAspect: 0
  m_FillCenter: 1
  m_FillMethod: 4
  m_FillAmount: 1
  m_FillClockwise: 1
  m_FillOrigin: 0
  m_UseSpriteMesh: 0
  m_PixelsPerUnitMultiplier: 1
--- !u!114 &1703266047428312393
MonoBehaviour:
  m_ObjectHideFlags: 0
  m_CorrespondingSourceObject: {fileID: 0}
  m_PrefabInstance: {fileID: 0}
  m_PrefabAsset: {fileID: 0}
  m_GameObject: {fileID: 7270293785959621753}
  m_Enabled: 1
  m_EditorHideFlags: 0
  m_Script: {fileID: 11500000, guid: 7b743370ac3e4ec2a1668f5455a8ef8a, type: 3}
  m_Name: 
  m_EditorClassIdentifier: 
  m_Navigation:
    m_Mode: -1
    m_WrapAround: 0
    m_SelectOnUp: {fileID: 0}
    m_SelectOnDown: {fileID: 0}
    m_SelectOnLeft: {fileID: 0}
    m_SelectOnRight: {fileID: 0}
  m_Transition: 1
  m_Colors:
    m_NormalColor: {r: 1, g: 1, b: 1, a: 1}
    m_HighlightedColor: {r: 0.9607843, g: 0.9607843, b: 0.9607843, a: 1}
    m_PressedColor: {r: 0.78431374, g: 0.78431374, b: 0.78431374, a: 1}
    m_SelectedColor: {r: 0.9607843, g: 0.9607843, b: 0.9607843, a: 1}
    m_DisabledColor: {r: 0.78431374, g: 0.78431374, b: 0.78431374, a: 0.5019608}
    m_ColorMultiplier: 1
    m_FadeDuration: 0.1
  m_SpriteState:
    m_HighlightedSprite: {fileID: 0}
    m_PressedSprite: {fileID: 0}
    m_SelectedSprite: {fileID: 0}
    m_DisabledSprite: {fileID: 0}
  m_AnimationTriggers:
    m_NormalTrigger: Normal
    m_HighlightedTrigger: Highlighted
    m_PressedTrigger: Pressed
    m_SelectedTrigger: Selected
    m_DisabledTrigger: Disabled
  m_Interactable: 1
  m_TargetGraphic: {fileID: 7992519948385839757}
  m_Template: {fileID: 5613332364863944742}
  m_CaptionText: {fileID: 4308509622430827105}
  m_CaptionImage: {fileID: 0}
  m_Placeholder: {fileID: 0}
  m_ItemText: {fileID: 5413442206138669294}
  m_ItemImage: {fileID: 0}
  m_Value: 0
  m_MultiSelect: 0
  m_Options:
    m_Options: []
  m_OnValueChanged:
    m_PersistentCalls:
      m_Calls:
      - m_Target: {fileID: 3052442644466852429}
        m_TargetAssemblyTypeName: OptionsMenu, Assembly-CSharp
        m_MethodName: SetResolutions
        m_Mode: 0
        m_Arguments:
          m_ObjectArgument: {fileID: 0}
          m_ObjectArgumentAssemblyTypeName: UnityEngine.Object, UnityEngine
          m_IntArgument: 0
          m_FloatArgument: 0
          m_StringArgument: 
          m_BoolArgument: 0
        m_CallState: 2
  m_AlphaFadeSpeed: 0.15
--- !u!1 &7276425202671597522
GameObject:
  m_ObjectHideFlags: 0
  m_CorrespondingSourceObject: {fileID: 0}
  m_PrefabInstance: {fileID: 0}
  m_PrefabAsset: {fileID: 0}
  serializedVersion: 6
  m_Component:
  - component: {fileID: 843142353389700518}
  - component: {fileID: 7518622443933792184}
  - component: {fileID: 1359164699430486687}
  m_Layer: 5
  m_Name: Resume Image
  m_TagString: Untagged
  m_Icon: {fileID: 0}
  m_NavMeshLayer: 0
  m_StaticEditorFlags: 0
  m_IsActive: 1
--- !u!224 &843142353389700518
RectTransform:
  m_ObjectHideFlags: 0
  m_CorrespondingSourceObject: {fileID: 0}
  m_PrefabInstance: {fileID: 0}
  m_PrefabAsset: {fileID: 0}
  m_GameObject: {fileID: 7276425202671597522}
  m_LocalRotation: {x: 0, y: 0, z: 0, w: 1}
  m_LocalPosition: {x: 0, y: 0, z: 0}
  m_LocalScale: {x: 1, y: 1, z: 1}
  m_ConstrainProportionsScale: 0
  m_Children: []
  m_Father: {fileID: 7425115051398107732}
  m_LocalEulerAnglesHint: {x: 0, y: 0, z: 0}
  m_AnchorMin: {x: 0.5, y: 0.5}
  m_AnchorMax: {x: 0.5, y: 0.5}
  m_AnchoredPosition: {x: 0, y: 200}
  m_SizeDelta: {x: 500, y: 100}
  m_Pivot: {x: 0.5, y: 0.5}
--- !u!222 &7518622443933792184
CanvasRenderer:
  m_ObjectHideFlags: 0
  m_CorrespondingSourceObject: {fileID: 0}
  m_PrefabInstance: {fileID: 0}
  m_PrefabAsset: {fileID: 0}
  m_GameObject: {fileID: 7276425202671597522}
  m_CullTransparentMesh: 1
--- !u!114 &1359164699430486687
MonoBehaviour:
  m_ObjectHideFlags: 0
  m_CorrespondingSourceObject: {fileID: 0}
  m_PrefabInstance: {fileID: 0}
  m_PrefabAsset: {fileID: 0}
  m_GameObject: {fileID: 7276425202671597522}
  m_Enabled: 1
  m_EditorHideFlags: 0
  m_Script: {fileID: 11500000, guid: fe87c0e1cc204ed48ad3b37840f39efc, type: 3}
  m_Name: 
  m_EditorClassIdentifier: 
  m_Material: {fileID: 0}
  m_Color: {r: 1, g: 1, b: 1, a: 1}
  m_RaycastTarget: 1
  m_RaycastPadding: {x: 0, y: 0, z: 0, w: 0}
  m_Maskable: 1
  m_OnCullStateChanged:
    m_PersistentCalls:
      m_Calls: []
  m_Sprite: {fileID: 3973097449063339244, guid: 9bb03995006f34083b9b61c89388578c, type: 3}
  m_Type: 0
  m_PreserveAspect: 0
  m_FillCenter: 1
  m_FillMethod: 4
  m_FillAmount: 1
  m_FillClockwise: 1
  m_FillOrigin: 0
  m_UseSpriteMesh: 0
  m_PixelsPerUnitMultiplier: 1
--- !u!1 &7321442623704849207
GameObject:
  m_ObjectHideFlags: 0
  m_CorrespondingSourceObject: {fileID: 0}
  m_PrefabInstance: {fileID: 0}
  m_PrefabAsset: {fileID: 0}
  serializedVersion: 6
  m_Component:
  - component: {fileID: 7892212672302988715}
  - component: {fileID: 7653316910059153468}
  - component: {fileID: 1900923353372627125}
  m_Layer: 5
  m_Name: Text (TMP)
  m_TagString: Untagged
  m_Icon: {fileID: 0}
  m_NavMeshLayer: 0
  m_StaticEditorFlags: 0
  m_IsActive: 1
--- !u!224 &7892212672302988715
RectTransform:
  m_ObjectHideFlags: 0
  m_CorrespondingSourceObject: {fileID: 0}
  m_PrefabInstance: {fileID: 0}
  m_PrefabAsset: {fileID: 0}
  m_GameObject: {fileID: 7321442623704849207}
  m_LocalRotation: {x: -0, y: -0, z: -0, w: 1}
  m_LocalPosition: {x: 0, y: 0, z: 0}
  m_LocalScale: {x: 1, y: 1, z: 1}
  m_ConstrainProportionsScale: 0
  m_Children: []
  m_Father: {fileID: 1242577380514354740}
  m_LocalEulerAnglesHint: {x: 0, y: 0, z: 0}
<<<<<<< HEAD
  m_AnchorMin: {x: 0, y: 0}
  m_AnchorMax: {x: 1, y: 1}
  m_AnchoredPosition: {x: 0, y: 0}
  m_SizeDelta: {x: 0, y: 0}
=======
  m_AnchorMin: {x: 0.5, y: 0.5}
  m_AnchorMax: {x: 0.5, y: 0.5}
  m_AnchoredPosition: {x: 0, y: 200}
  m_SizeDelta: {x: 500, y: 150}
>>>>>>> e9d27409
  m_Pivot: {x: 0.5, y: 0.5}
--- !u!222 &7653316910059153468
CanvasRenderer:
  m_ObjectHideFlags: 0
  m_CorrespondingSourceObject: {fileID: 0}
  m_PrefabInstance: {fileID: 0}
  m_PrefabAsset: {fileID: 0}
  m_GameObject: {fileID: 7321442623704849207}
  m_CullTransparentMesh: 1
--- !u!114 &1900923353372627125
MonoBehaviour:
  m_ObjectHideFlags: 0
  m_CorrespondingSourceObject: {fileID: 0}
  m_PrefabInstance: {fileID: 0}
  m_PrefabAsset: {fileID: 0}
  m_GameObject: {fileID: 7321442623704849207}
  m_Enabled: 1
  m_EditorHideFlags: 0
  m_Script: {fileID: 11500000, guid: f4688fdb7df04437aeb418b961361dc5, type: 3}
  m_Name: 
  m_EditorClassIdentifier: 
  m_Material: {fileID: 0}
  m_Color: {r: 1, g: 1, b: 1, a: 1}
  m_RaycastTarget: 1
  m_RaycastPadding: {x: 0, y: 0, z: 0, w: 0}
  m_Maskable: 1
  m_OnCullStateChanged:
    m_PersistentCalls:
      m_Calls: []
<<<<<<< HEAD
  m_text: Main Menu
=======
  m_text: Overview
  m_isRightToLeft: 0
  m_fontAsset: {fileID: 11400000, guid: 8f586378b4e144a9851e7b34d9b748ee, type: 2}
  m_sharedMaterial: {fileID: 2180264, guid: 8f586378b4e144a9851e7b34d9b748ee, type: 2}
  m_fontSharedMaterials: []
  m_fontMaterial: {fileID: 0}
  m_fontMaterials: []
  m_fontColor32:
    serializedVersion: 2
    rgba: 4294967295
  m_fontColor: {r: 1, g: 1, b: 1, a: 1}
  m_enableVertexGradient: 1
  m_colorMode: 3
  m_fontColorGradient:
    topLeft: {r: 1, g: 1, b: 1, a: 1}
    topRight: {r: 1, g: 1, b: 1, a: 1}
    bottomLeft: {r: 1, g: 1, b: 1, a: 1}
    bottomRight: {r: 1, g: 1, b: 1, a: 1}
  m_fontColorGradientPreset: {fileID: 11400000, guid: 242652c752c79ed4c97b7b9be1f2c01a, type: 2}
  m_spriteAsset: {fileID: 0}
  m_tintAllSprites: 0
  m_StyleSheet: {fileID: 0}
  m_TextStyleHashCode: -1183493901
  m_overrideHtmlColors: 0
  m_faceColor:
    serializedVersion: 2
    rgba: 4294967295
  m_fontSize: 75
  m_fontSizeBase: 75
  m_fontWeight: 400
  m_enableAutoSizing: 0
  m_fontSizeMin: 0
  m_fontSizeMax: 0
  m_fontStyle: 1
  m_HorizontalAlignment: 2
  m_VerticalAlignment: 512
  m_textAlignment: 65535
  m_characterSpacing: 0
  m_wordSpacing: 0
  m_lineSpacing: 0
  m_lineSpacingMax: 0
  m_paragraphSpacing: 0
  m_charWidthMaxAdj: 0
  m_TextWrappingMode: 0
  m_wordWrappingRatios: 0.4
  m_overflowMode: 0
  m_linkedTextComponent: {fileID: 0}
  parentLinkedComponent: {fileID: 0}
  m_enableKerning: 0
  m_ActiveFontFeatures: 
  m_enableExtraPadding: 0
  checkPaddingRequired: 0
  m_isRichText: 1
  m_EmojiFallbackSupport: 1
  m_parseCtrlCharacters: 1
  m_isOrthographic: 1
  m_isCullingEnabled: 0
  m_horizontalMapping: 0
  m_verticalMapping: 0
  m_uvLineOffset: 0
  m_geometrySortingOrder: 0
  m_IsTextObjectScaleStatic: 0
  m_VertexBufferAutoSizeReduction: 0
  m_useMaxVisibleDescender: 1
  m_pageToDisplay: 1
  m_margin: {x: 0, y: 0, z: 0, w: 0}
  m_isUsingLegacyAnimationComponent: 0
  m_isVolumetricText: 0
  m_hasFontAssetChanged: 0
  m_baseMaterial: {fileID: 0}
  m_maskOffset: {x: 0, y: 0, z: 0, w: 0}
--- !u!1 &7241066741965853862
GameObject:
  m_ObjectHideFlags: 0
  m_CorrespondingSourceObject: {fileID: 0}
  m_PrefabInstance: {fileID: 0}
  m_PrefabAsset: {fileID: 0}
  serializedVersion: 6
  m_Component:
  - component: {fileID: 4580665503953948169}
  - component: {fileID: 2955283578517067619}
  - component: {fileID: 8463958187636404801}
  m_Layer: 5
  m_Name: reasonwin
  m_TagString: Untagged
  m_Icon: {fileID: 0}
  m_NavMeshLayer: 0
  m_StaticEditorFlags: 0
  m_IsActive: 1
--- !u!224 &4580665503953948169
RectTransform:
  m_ObjectHideFlags: 0
  m_CorrespondingSourceObject: {fileID: 0}
  m_PrefabInstance: {fileID: 0}
  m_PrefabAsset: {fileID: 0}
  m_GameObject: {fileID: 7241066741965853862}
  m_LocalRotation: {x: 0, y: 0, z: 0, w: 1}
  m_LocalPosition: {x: 0, y: 0, z: 0}
  m_LocalScale: {x: 1, y: 1, z: 1}
  m_ConstrainProportionsScale: 0
  m_Children: []
  m_Father: {fileID: 507066776599901537}
  m_LocalEulerAnglesHint: {x: 0, y: 0, z: 0}
  m_AnchorMin: {x: 0.5, y: 0.5}
  m_AnchorMax: {x: 0.5, y: 0.5}
  m_AnchoredPosition: {x: 0, y: -25}
  m_SizeDelta: {x: 500, y: 150}
  m_Pivot: {x: 0.5, y: 0.5}
--- !u!222 &2955283578517067619
CanvasRenderer:
  m_ObjectHideFlags: 0
  m_CorrespondingSourceObject: {fileID: 0}
  m_PrefabInstance: {fileID: 0}
  m_PrefabAsset: {fileID: 0}
  m_GameObject: {fileID: 7241066741965853862}
  m_CullTransparentMesh: 1
--- !u!114 &8463958187636404801
MonoBehaviour:
  m_ObjectHideFlags: 0
  m_CorrespondingSourceObject: {fileID: 0}
  m_PrefabInstance: {fileID: 0}
  m_PrefabAsset: {fileID: 0}
  m_GameObject: {fileID: 7241066741965853862}
  m_Enabled: 1
  m_EditorHideFlags: 0
  m_Script: {fileID: 11500000, guid: f4688fdb7df04437aeb418b961361dc5, type: 3}
  m_Name: 
  m_EditorClassIdentifier: 
  m_Material: {fileID: 0}
  m_Color: {r: 1, g: 1, b: 1, a: 1}
  m_RaycastTarget: 1
  m_RaycastPadding: {x: 0, y: 0, z: 0, w: 0}
  m_Maskable: 1
  m_OnCullStateChanged:
    m_PersistentCalls:
      m_Calls: []
  m_text: 
>>>>>>> e9d27409
  m_isRightToLeft: 0
  m_fontAsset: {fileID: 11400000, guid: 8f586378b4e144a9851e7b34d9b748ee, type: 2}
  m_sharedMaterial: {fileID: 2180264, guid: 8f586378b4e144a9851e7b34d9b748ee, type: 2}
  m_fontSharedMaterials: []
  m_fontMaterial: {fileID: 0}
  m_fontMaterials: []
  m_fontColor32:
    serializedVersion: 2
    rgba: 4294967295
  m_fontColor: {r: 1, g: 1, b: 1, a: 1}
  m_enableVertexGradient: 1
  m_colorMode: 3
  m_fontColorGradient:
    topLeft: {r: 1, g: 1, b: 1, a: 1}
    topRight: {r: 1, g: 1, b: 1, a: 1}
    bottomLeft: {r: 1, g: 1, b: 1, a: 1}
    bottomRight: {r: 1, g: 1, b: 1, a: 1}
  m_fontColorGradientPreset: {fileID: 11400000, guid: 242652c752c79ed4c97b7b9be1f2c01a, type: 2}
  m_spriteAsset: {fileID: 0}
  m_tintAllSprites: 0
  m_StyleSheet: {fileID: 0}
  m_TextStyleHashCode: -1183493901
  m_overrideHtmlColors: 0
  m_faceColor:
    serializedVersion: 2
    rgba: 4294967295
  m_fontSize: 50
  m_fontSizeBase: 50
  m_fontWeight: 400
  m_enableAutoSizing: 0
  m_fontSizeMin: 18
  m_fontSizeMax: 72
  m_fontStyle: 1
  m_HorizontalAlignment: 2
  m_VerticalAlignment: 512
  m_textAlignment: 65535
  m_characterSpacing: 0
  m_wordSpacing: 0
  m_lineSpacing: 0
  m_lineSpacingMax: 0
  m_paragraphSpacing: 0
  m_charWidthMaxAdj: 0
  m_TextWrappingMode: 1
  m_wordWrappingRatios: 0.4
  m_overflowMode: 0
  m_linkedTextComponent: {fileID: 0}
  parentLinkedComponent: {fileID: 0}
  m_enableKerning: 0
  m_ActiveFontFeatures: 6e72656b
  m_enableExtraPadding: 0
  checkPaddingRequired: 0
  m_isRichText: 1
  m_EmojiFallbackSupport: 1
  m_parseCtrlCharacters: 1
  m_isOrthographic: 1
  m_isCullingEnabled: 0
  m_horizontalMapping: 0
  m_verticalMapping: 0
  m_uvLineOffset: 0
  m_geometrySortingOrder: 0
  m_IsTextObjectScaleStatic: 0
  m_VertexBufferAutoSizeReduction: 0
  m_useMaxVisibleDescender: 1
  m_pageToDisplay: 1
  m_margin: {x: 0, y: 0, z: 0, w: 0}
  m_isUsingLegacyAnimationComponent: 0
  m_isVolumetricText: 0
  m_hasFontAssetChanged: 0
  m_baseMaterial: {fileID: 0}
  m_maskOffset: {x: 0, y: 0, z: 0, w: 0}
--- !u!1 &7640238903121042596
GameObject:
  m_ObjectHideFlags: 0
  m_CorrespondingSourceObject: {fileID: 0}
  m_PrefabInstance: {fileID: 0}
  m_PrefabAsset: {fileID: 0}
  serializedVersion: 6
  m_Component:
  - component: {fileID: 9141217404628530253}
  - component: {fileID: 5726091957239618682}
  - component: {fileID: 1853378826092985183}
  m_Layer: 5
  m_Name: Text (TMP)
  m_TagString: Untagged
  m_Icon: {fileID: 0}
  m_NavMeshLayer: 0
  m_StaticEditorFlags: 0
  m_IsActive: 1
--- !u!224 &9141217404628530253
RectTransform:
  m_ObjectHideFlags: 0
  m_CorrespondingSourceObject: {fileID: 0}
  m_PrefabInstance: {fileID: 0}
  m_PrefabAsset: {fileID: 0}
  m_GameObject: {fileID: 7640238903121042596}
  m_LocalRotation: {x: -0, y: -0, z: -0, w: 1}
  m_LocalPosition: {x: 0, y: 0, z: 0}
  m_LocalScale: {x: 1, y: 1, z: 1}
  m_ConstrainProportionsScale: 0
  m_Children: []
  m_Father: {fileID: 8279747901966626016}
  m_LocalEulerAnglesHint: {x: 0, y: 0, z: 0}
  m_AnchorMin: {x: 0.5, y: 0.5}
  m_AnchorMax: {x: 0.5, y: 0.5}
<<<<<<< HEAD
  m_AnchoredPosition: {x: 0, y: 0}
=======
  m_AnchoredPosition: {x: 0, y: 125}
>>>>>>> e9d27409
  m_SizeDelta: {x: 500, y: 150}
  m_Pivot: {x: 0.5, y: 0.5}
--- !u!222 &5726091957239618682
CanvasRenderer:
  m_ObjectHideFlags: 0
  m_CorrespondingSourceObject: {fileID: 0}
  m_PrefabInstance: {fileID: 0}
  m_PrefabAsset: {fileID: 0}
  m_GameObject: {fileID: 7640238903121042596}
  m_CullTransparentMesh: 1
--- !u!114 &1853378826092985183
MonoBehaviour:
  m_ObjectHideFlags: 0
  m_CorrespondingSourceObject: {fileID: 0}
  m_PrefabInstance: {fileID: 0}
  m_PrefabAsset: {fileID: 0}
  m_GameObject: {fileID: 7640238903121042596}
  m_Enabled: 1
  m_EditorHideFlags: 0
  m_Script: {fileID: 11500000, guid: f4688fdb7df04437aeb418b961361dc5, type: 3}
  m_Name: 
  m_EditorClassIdentifier: 
  m_Material: {fileID: 0}
  m_Color: {r: 1, g: 1, b: 1, a: 1}
  m_RaycastTarget: 1
  m_RaycastPadding: {x: 0, y: 0, z: 0, w: 0}
  m_Maskable: 1
  m_OnCullStateChanged:
    m_PersistentCalls:
      m_Calls: []
  m_text: Resume
  m_isRightToLeft: 0
  m_fontAsset: {fileID: 11400000, guid: 8f586378b4e144a9851e7b34d9b748ee, type: 2}
  m_sharedMaterial: {fileID: 2180264, guid: 8f586378b4e144a9851e7b34d9b748ee, type: 2}
  m_fontSharedMaterials: []
  m_fontMaterial: {fileID: 0}
  m_fontMaterials: []
  m_fontColor32:
    serializedVersion: 2
    rgba: 4294967295
  m_fontColor: {r: 1, g: 1, b: 1, a: 1}
  m_enableVertexGradient: 1
  m_colorMode: 3
  m_fontColorGradient:
    topLeft: {r: 1, g: 1, b: 1, a: 1}
    topRight: {r: 1, g: 1, b: 1, a: 1}
    bottomLeft: {r: 1, g: 1, b: 1, a: 1}
    bottomRight: {r: 1, g: 1, b: 1, a: 1}
  m_fontColorGradientPreset: {fileID: 11400000, guid: 242652c752c79ed4c97b7b9be1f2c01a, type: 2}
  m_spriteAsset: {fileID: 0}
  m_tintAllSprites: 0
  m_StyleSheet: {fileID: 0}
  m_TextStyleHashCode: -1183493901
  m_overrideHtmlColors: 0
  m_faceColor:
    serializedVersion: 2
    rgba: 4294967295
  m_fontSize: 50
  m_fontSizeBase: 50
  m_fontWeight: 400
  m_enableAutoSizing: 0
  m_fontSizeMin: 0
  m_fontSizeMax: 0
  m_fontStyle: 1
  m_HorizontalAlignment: 2
  m_VerticalAlignment: 512
  m_textAlignment: 65535
  m_characterSpacing: 0
  m_wordSpacing: 0
  m_lineSpacing: 0
  m_lineSpacingMax: 0
  m_paragraphSpacing: 0
  m_charWidthMaxAdj: 0
  m_TextWrappingMode: 0
  m_wordWrappingRatios: 0.4
  m_overflowMode: 0
  m_linkedTextComponent: {fileID: 0}
  parentLinkedComponent: {fileID: 0}
  m_enableKerning: 0
  m_ActiveFontFeatures: 
  m_enableExtraPadding: 0
  checkPaddingRequired: 0
  m_isRichText: 1
  m_EmojiFallbackSupport: 1
  m_parseCtrlCharacters: 1
  m_isOrthographic: 1
  m_isCullingEnabled: 0
  m_horizontalMapping: 0
  m_verticalMapping: 0
  m_uvLineOffset: 0
  m_geometrySortingOrder: 0
  m_IsTextObjectScaleStatic: 0
  m_VertexBufferAutoSizeReduction: 0
  m_useMaxVisibleDescender: 1
  m_pageToDisplay: 1
  m_margin: {x: 0, y: 0, z: 0, w: 0}
  m_isUsingLegacyAnimationComponent: 0
  m_isVolumetricText: 0
  m_hasFontAssetChanged: 0
  m_baseMaterial: {fileID: 0}
  m_maskOffset: {x: 0, y: 0, z: 0, w: 0}
--- !u!1 &7646796420426587140
GameObject:
  m_ObjectHideFlags: 0
  m_CorrespondingSourceObject: {fileID: 0}
  m_PrefabInstance: {fileID: 0}
  m_PrefabAsset: {fileID: 0}
  serializedVersion: 6
  m_Component:
  - component: {fileID: 5641720890042899662}
  - component: {fileID: 4173993285518613122}
  - component: {fileID: 5996464276772983033}
  m_Layer: 5
  m_Name: Resolution
  m_TagString: Untagged
  m_Icon: {fileID: 0}
  m_NavMeshLayer: 0
  m_StaticEditorFlags: 0
  m_IsActive: 0
--- !u!224 &5641720890042899662
RectTransform:
  m_ObjectHideFlags: 0
  m_CorrespondingSourceObject: {fileID: 0}
  m_PrefabInstance: {fileID: 0}
  m_PrefabAsset: {fileID: 0}
  m_GameObject: {fileID: 7646796420426587140}
  m_LocalRotation: {x: -0, y: -0, z: -0, w: 1}
  m_LocalPosition: {x: 0, y: 0, z: 0}
  m_LocalScale: {x: 1, y: 1, z: 1}
  m_ConstrainProportionsScale: 0
  m_Children: []
  m_Father: {fileID: 1763154714999242265}
  m_LocalEulerAnglesHint: {x: 0, y: 0, z: 0}
  m_AnchorMin: {x: 0.5, y: 0.5}
  m_AnchorMax: {x: 0.5, y: 0.5}
  m_AnchoredPosition: {x: 6.0000687, y: 200.00003}
  m_SizeDelta: {x: 500, y: 150}
  m_Pivot: {x: 0.5, y: 0.5}
--- !u!222 &4173993285518613122
CanvasRenderer:
  m_ObjectHideFlags: 0
  m_CorrespondingSourceObject: {fileID: 0}
  m_PrefabInstance: {fileID: 0}
  m_PrefabAsset: {fileID: 0}
  m_GameObject: {fileID: 7646796420426587140}
  m_CullTransparentMesh: 1
--- !u!114 &5996464276772983033
MonoBehaviour:
  m_ObjectHideFlags: 0
  m_CorrespondingSourceObject: {fileID: 0}
  m_PrefabInstance: {fileID: 0}
  m_PrefabAsset: {fileID: 0}
  m_GameObject: {fileID: 7646796420426587140}
  m_Enabled: 1
  m_EditorHideFlags: 0
  m_Script: {fileID: 11500000, guid: f4688fdb7df04437aeb418b961361dc5, type: 3}
  m_Name: 
  m_EditorClassIdentifier: 
  m_Material: {fileID: 0}
  m_Color: {r: 1, g: 1, b: 1, a: 1}
  m_RaycastTarget: 1
  m_RaycastPadding: {x: 0, y: 0, z: 0, w: 0}
  m_Maskable: 1
  m_OnCullStateChanged:
    m_PersistentCalls:
      m_Calls: []
  m_text: Resolution
  m_isRightToLeft: 0
  m_fontAsset: {fileID: 11400000, guid: 8f586378b4e144a9851e7b34d9b748ee, type: 2}
  m_sharedMaterial: {fileID: 2180264, guid: 8f586378b4e144a9851e7b34d9b748ee, type: 2}
  m_fontSharedMaterials: []
  m_fontMaterial: {fileID: 0}
  m_fontMaterials: []
  m_fontColor32:
    serializedVersion: 2
    rgba: 4294967295
  m_fontColor: {r: 1, g: 1, b: 1, a: 1}
  m_enableVertexGradient: 1
  m_colorMode: 3
  m_fontColorGradient:
    topLeft: {r: 1, g: 1, b: 1, a: 1}
    topRight: {r: 1, g: 1, b: 1, a: 1}
    bottomLeft: {r: 1, g: 1, b: 1, a: 1}
    bottomRight: {r: 1, g: 1, b: 1, a: 1}
  m_fontColorGradientPreset: {fileID: 11400000, guid: 242652c752c79ed4c97b7b9be1f2c01a, type: 2}
  m_spriteAsset: {fileID: 0}
  m_tintAllSprites: 0
  m_StyleSheet: {fileID: 0}
  m_TextStyleHashCode: -1183493901
  m_overrideHtmlColors: 0
  m_faceColor:
    serializedVersion: 2
    rgba: 4294967295
  m_fontSize: 50
  m_fontSizeBase: 50
  m_fontWeight: 400
  m_enableAutoSizing: 0
  m_fontSizeMin: 0
  m_fontSizeMax: 0
  m_fontStyle: 1
  m_HorizontalAlignment: 2
  m_VerticalAlignment: 512
  m_textAlignment: 65535
  m_characterSpacing: 0
  m_wordSpacing: 0
  m_lineSpacing: 0
  m_lineSpacingMax: 0
  m_paragraphSpacing: 0
  m_charWidthMaxAdj: 0
  m_TextWrappingMode: 0
  m_wordWrappingRatios: 0.4
  m_overflowMode: 0
  m_linkedTextComponent: {fileID: 0}
  parentLinkedComponent: {fileID: 0}
  m_enableKerning: 0
  m_ActiveFontFeatures: 
  m_enableExtraPadding: 0
  checkPaddingRequired: 0
  m_isRichText: 1
  m_EmojiFallbackSupport: 1
  m_parseCtrlCharacters: 1
  m_isOrthographic: 1
  m_isCullingEnabled: 0
  m_horizontalMapping: 0
  m_verticalMapping: 0
  m_uvLineOffset: 0
  m_geometrySortingOrder: 0
  m_IsTextObjectScaleStatic: 0
  m_VertexBufferAutoSizeReduction: 0
  m_useMaxVisibleDescender: 1
  m_pageToDisplay: 1
  m_margin: {x: 0, y: 0, z: 0, w: 0}
  m_isUsingLegacyAnimationComponent: 0
  m_isVolumetricText: 0
  m_hasFontAssetChanged: 0
  m_baseMaterial: {fileID: 0}
  m_maskOffset: {x: 0, y: 0, z: 0, w: 0}
--- !u!1 &8084465982859683487
GameObject:
  m_ObjectHideFlags: 0
  m_CorrespondingSourceObject: {fileID: 0}
  m_PrefabInstance: {fileID: 0}
  m_PrefabAsset: {fileID: 0}
  serializedVersion: 6
  m_Component:
  - component: {fileID: 6597408077072905281}
  - component: {fileID: 8548194545849280947}
  - component: {fileID: 2196075679074788227}
  - component: {fileID: 2535576859214844636}
  m_Layer: 5
  m_Name: Options
  m_TagString: Untagged
  m_Icon: {fileID: 0}
  m_NavMeshLayer: 0
  m_StaticEditorFlags: 0
  m_IsActive: 1
--- !u!224 &6597408077072905281
RectTransform:
  m_ObjectHideFlags: 0
  m_CorrespondingSourceObject: {fileID: 0}
  m_PrefabInstance: {fileID: 0}
  m_PrefabAsset: {fileID: 0}
  m_GameObject: {fileID: 8084465982859683487}
  m_LocalRotation: {x: -0, y: -0, z: -0, w: 1}
  m_LocalPosition: {x: 0, y: 0, z: 0}
  m_LocalScale: {x: 1, y: 1, z: 1}
  m_ConstrainProportionsScale: 0
  m_Children:
  - {fileID: 2064749886967165743}
  m_Father: {fileID: 7425115051398107732}
  m_LocalEulerAnglesHint: {x: 0, y: 0, z: 0}
  m_AnchorMin: {x: 0.5, y: 0.5}
  m_AnchorMax: {x: 0.5, y: 0.5}
  m_AnchoredPosition: {x: 0.000061035156, y: 0}
  m_SizeDelta: {x: 500, y: 100}
  m_Pivot: {x: 0.5, y: 0.5}
--- !u!222 &8548194545849280947
CanvasRenderer:
  m_ObjectHideFlags: 0
  m_CorrespondingSourceObject: {fileID: 0}
  m_PrefabInstance: {fileID: 0}
  m_PrefabAsset: {fileID: 0}
  m_GameObject: {fileID: 8084465982859683487}
  m_CullTransparentMesh: 1
--- !u!114 &2196075679074788227
MonoBehaviour:
  m_ObjectHideFlags: 0
  m_CorrespondingSourceObject: {fileID: 0}
  m_PrefabInstance: {fileID: 0}
  m_PrefabAsset: {fileID: 0}
  m_GameObject: {fileID: 8084465982859683487}
  m_Enabled: 1
  m_EditorHideFlags: 0
  m_Script: {fileID: 11500000, guid: fe87c0e1cc204ed48ad3b37840f39efc, type: 3}
  m_Name: 
  m_EditorClassIdentifier: 
  m_Material: {fileID: 0}
  m_Color: {r: 1, g: 1, b: 1, a: 1}
  m_RaycastTarget: 1
  m_RaycastPadding: {x: 0, y: 0, z: 0, w: 0}
  m_Maskable: 1
  m_OnCullStateChanged:
    m_PersistentCalls:
      m_Calls: []
  m_Sprite: {fileID: 10905, guid: 0000000000000000f000000000000000, type: 0}
  m_Type: 1
  m_PreserveAspect: 0
  m_FillCenter: 1
  m_FillMethod: 4
  m_FillAmount: 1
  m_FillClockwise: 1
  m_FillOrigin: 0
  m_UseSpriteMesh: 0
  m_PixelsPerUnitMultiplier: 1
--- !u!114 &2535576859214844636
MonoBehaviour:
  m_ObjectHideFlags: 0
  m_CorrespondingSourceObject: {fileID: 0}
  m_PrefabInstance: {fileID: 0}
  m_PrefabAsset: {fileID: 0}
  m_GameObject: {fileID: 8084465982859683487}
  m_Enabled: 1
  m_EditorHideFlags: 0
  m_Script: {fileID: 11500000, guid: 4e29b1a8efbd4b44bb3f3716e73f07ff, type: 3}
  m_Name: 
  m_EditorClassIdentifier: 
  m_Navigation:
    m_Mode: 3
    m_WrapAround: 0
    m_SelectOnUp: {fileID: 0}
    m_SelectOnDown: {fileID: 0}
    m_SelectOnLeft: {fileID: 0}
    m_SelectOnRight: {fileID: 0}
  m_Transition: 1
  m_Colors:
    m_NormalColor: {r: 1, g: 1, b: 1, a: 0}
    m_HighlightedColor: {r: 0.9607843, g: 0.9607843, b: 0.9607843, a: 0.49019608}
    m_PressedColor: {r: 0.78431374, g: 0.78431374, b: 0.78431374, a: 1}
    m_SelectedColor: {r: 0.9607843, g: 0.9607843, b: 0.9607843, a: 1}
    m_DisabledColor: {r: 0.78431374, g: 0.78431374, b: 0.78431374, a: 0.5019608}
    m_ColorMultiplier: 1
    m_FadeDuration: 0.1
  m_SpriteState:
    m_HighlightedSprite: {fileID: 0}
    m_PressedSprite: {fileID: 0}
    m_SelectedSprite: {fileID: 0}
    m_DisabledSprite: {fileID: 0}
  m_AnimationTriggers:
    m_NormalTrigger: Normal
    m_HighlightedTrigger: Highlighted
    m_PressedTrigger: Pressed
    m_SelectedTrigger: Selected
    m_DisabledTrigger: Disabled
  m_Interactable: 1
  m_TargetGraphic: {fileID: 2196075679074788227}
  m_OnClick:
    m_PersistentCalls:
      m_Calls:
      - m_Target: {fileID: 8203686651620421542}
        m_TargetAssemblyTypeName: PauseMenu, Assembly-CSharp
        m_MethodName: Options
        m_Mode: 1
        m_Arguments:
          m_ObjectArgument: {fileID: 0}
          m_ObjectArgumentAssemblyTypeName: UnityEngine.Object, UnityEngine
          m_IntArgument: 0
          m_FloatArgument: 0
          m_StringArgument: 
          m_BoolArgument: 0
        m_CallState: 2
--- !u!1 &8103278928755121800
GameObject:
  m_ObjectHideFlags: 0
  m_CorrespondingSourceObject: {fileID: 0}
  m_PrefabInstance: {fileID: 0}
  m_PrefabAsset: {fileID: 0}
  serializedVersion: 6
  m_Component:
  - component: {fileID: 5025458747758369169}
  - component: {fileID: 3508192787833699651}
  - component: {fileID: 8052837181280938104}
  m_Layer: 5
  m_Name: Title
  m_TagString: Untagged
  m_Icon: {fileID: 0}
  m_NavMeshLayer: 0
  m_StaticEditorFlags: 0
  m_IsActive: 1
--- !u!224 &5025458747758369169
RectTransform:
  m_ObjectHideFlags: 0
  m_CorrespondingSourceObject: {fileID: 0}
  m_PrefabInstance: {fileID: 0}
  m_PrefabAsset: {fileID: 0}
  m_GameObject: {fileID: 8103278928755121800}
  m_LocalRotation: {x: -0, y: -0, z: -0, w: 1}
  m_LocalPosition: {x: 0, y: 0, z: 0}
  m_LocalScale: {x: 1, y: 1, z: 1}
  m_ConstrainProportionsScale: 0
  m_Children: []
  m_Father: {fileID: 7425115051398107732}
  m_LocalEulerAnglesHint: {x: 0, y: 0, z: 0}
  m_AnchorMin: {x: 0.5, y: 0.5}
  m_AnchorMax: {x: 0.5, y: 0.5}
  m_AnchoredPosition: {x: 5.9999695, y: 399.99994}
  m_SizeDelta: {x: 500, y: 150}
  m_Pivot: {x: 0.5, y: 0.5}
--- !u!222 &3508192787833699651
CanvasRenderer:
  m_ObjectHideFlags: 0
  m_CorrespondingSourceObject: {fileID: 0}
  m_PrefabInstance: {fileID: 0}
  m_PrefabAsset: {fileID: 0}
  m_GameObject: {fileID: 8103278928755121800}
  m_CullTransparentMesh: 1
--- !u!114 &8052837181280938104
MonoBehaviour:
  m_ObjectHideFlags: 0
  m_CorrespondingSourceObject: {fileID: 0}
  m_PrefabInstance: {fileID: 0}
  m_PrefabAsset: {fileID: 0}
  m_GameObject: {fileID: 8103278928755121800}
  m_Enabled: 1
  m_EditorHideFlags: 0
  m_Script: {fileID: 11500000, guid: f4688fdb7df04437aeb418b961361dc5, type: 3}
  m_Name: 
  m_EditorClassIdentifier: 
  m_Material: {fileID: 0}
  m_Color: {r: 1, g: 1, b: 1, a: 1}
  m_RaycastTarget: 1
  m_RaycastPadding: {x: 0, y: 0, z: 0, w: 0}
  m_Maskable: 1
  m_OnCullStateChanged:
    m_PersistentCalls:
      m_Calls: []
  m_text: Pause
  m_isRightToLeft: 0
  m_fontAsset: {fileID: 11400000, guid: 8f586378b4e144a9851e7b34d9b748ee, type: 2}
  m_sharedMaterial: {fileID: 2180264, guid: 8f586378b4e144a9851e7b34d9b748ee, type: 2}
  m_fontSharedMaterials: []
  m_fontMaterial: {fileID: 0}
  m_fontMaterials: []
  m_fontColor32:
    serializedVersion: 2
    rgba: 4294967295
  m_fontColor: {r: 1, g: 1, b: 1, a: 1}
  m_enableVertexGradient: 1
  m_colorMode: 3
  m_fontColorGradient:
    topLeft: {r: 1, g: 1, b: 1, a: 1}
    topRight: {r: 1, g: 1, b: 1, a: 1}
    bottomLeft: {r: 1, g: 1, b: 1, a: 1}
    bottomRight: {r: 1, g: 1, b: 1, a: 1}
  m_fontColorGradientPreset: {fileID: 11400000, guid: 242652c752c79ed4c97b7b9be1f2c01a, type: 2}
  m_spriteAsset: {fileID: 0}
  m_tintAllSprites: 0
  m_StyleSheet: {fileID: 0}
  m_TextStyleHashCode: -1183493901
  m_overrideHtmlColors: 0
  m_faceColor:
    serializedVersion: 2
    rgba: 4294967295
  m_fontSize: 150
  m_fontSizeBase: 150
  m_fontWeight: 400
  m_enableAutoSizing: 0
  m_fontSizeMin: 0
  m_fontSizeMax: 0
  m_fontStyle: 1
  m_HorizontalAlignment: 2
  m_VerticalAlignment: 512
  m_textAlignment: 65535
  m_characterSpacing: 0
  m_wordSpacing: 0
  m_lineSpacing: 0
  m_lineSpacingMax: 0
  m_paragraphSpacing: 0
  m_charWidthMaxAdj: 0
  m_TextWrappingMode: 0
  m_wordWrappingRatios: 0.4
  m_overflowMode: 0
  m_linkedTextComponent: {fileID: 0}
  parentLinkedComponent: {fileID: 0}
  m_enableKerning: 0
  m_ActiveFontFeatures: 
  m_enableExtraPadding: 0
  checkPaddingRequired: 0
  m_isRichText: 1
  m_EmojiFallbackSupport: 1
  m_parseCtrlCharacters: 1
  m_isOrthographic: 1
  m_isCullingEnabled: 0
  m_horizontalMapping: 0
  m_verticalMapping: 0
  m_uvLineOffset: 0
  m_geometrySortingOrder: 0
  m_IsTextObjectScaleStatic: 0
  m_VertexBufferAutoSizeReduction: 0
  m_useMaxVisibleDescender: 1
  m_pageToDisplay: 1
  m_margin: {x: 0, y: 0, z: 0, w: 0}
  m_isUsingLegacyAnimationComponent: 0
  m_isVolumetricText: 0
  m_hasFontAssetChanged: 0
  m_baseMaterial: {fileID: 0}
  m_maskOffset: {x: 0, y: 0, z: 0, w: 0}
--- !u!1 &8163963528648581634
GameObject:
  m_ObjectHideFlags: 0
  m_CorrespondingSourceObject: {fileID: 0}
  m_PrefabInstance: {fileID: 0}
  m_PrefabAsset: {fileID: 0}
  serializedVersion: 6
  m_Component:
  - component: {fileID: 7437085506316933645}
  - component: {fileID: 5200021738237631693}
  - component: {fileID: 1919712474522106744}
  m_Layer: 5
  m_Name: Resolution Image (1)
  m_TagString: Untagged
  m_Icon: {fileID: 0}
  m_NavMeshLayer: 0
  m_StaticEditorFlags: 0
  m_IsActive: 1
--- !u!224 &7437085506316933645
RectTransform:
  m_ObjectHideFlags: 0
  m_CorrespondingSourceObject: {fileID: 0}
  m_PrefabInstance: {fileID: 0}
  m_PrefabAsset: {fileID: 0}
  m_GameObject: {fileID: 8163963528648581634}
  m_LocalRotation: {x: -0, y: -0, z: -0, w: 1}
  m_LocalPosition: {x: 0, y: 0, z: 0}
  m_LocalScale: {x: 1, y: 1, z: 1}
  m_ConstrainProportionsScale: 0
  m_Children: []
  m_Father: {fileID: 5963003193310928182}
  m_LocalEulerAnglesHint: {x: 0, y: 0, z: 0}
  m_AnchorMin: {x: 0.5, y: 0.5}
  m_AnchorMax: {x: 0.5, y: 0.5}
  m_AnchoredPosition: {x: -6.0000486, y: 75}
  m_SizeDelta: {x: 500, y: 150}
  m_Pivot: {x: 0.5, y: 0.5}
--- !u!222 &5200021738237631693
CanvasRenderer:
  m_ObjectHideFlags: 0
  m_CorrespondingSourceObject: {fileID: 0}
  m_PrefabInstance: {fileID: 0}
  m_PrefabAsset: {fileID: 0}
  m_GameObject: {fileID: 8163963528648581634}
  m_CullTransparentMesh: 1
--- !u!114 &1919712474522106744
MonoBehaviour:
  m_ObjectHideFlags: 0
  m_CorrespondingSourceObject: {fileID: 0}
  m_PrefabInstance: {fileID: 0}
  m_PrefabAsset: {fileID: 0}
  m_GameObject: {fileID: 8163963528648581634}
  m_Enabled: 1
  m_EditorHideFlags: 0
  m_Script: {fileID: 11500000, guid: fe87c0e1cc204ed48ad3b37840f39efc, type: 3}
  m_Name: 
  m_EditorClassIdentifier: 
  m_Material: {fileID: 0}
  m_Color: {r: 1, g: 1, b: 1, a: 1}
  m_RaycastTarget: 1
  m_RaycastPadding: {x: 0, y: 0, z: 0, w: 0}
  m_Maskable: 1
  m_OnCullStateChanged:
    m_PersistentCalls:
      m_Calls: []
  m_Sprite: {fileID: 5734649788024816945, guid: 9bb03995006f34083b9b61c89388578c, type: 3}
  m_Type: 0
  m_PreserveAspect: 0
  m_FillCenter: 1
  m_FillMethod: 4
  m_FillAmount: 1
  m_FillClockwise: 1
  m_FillOrigin: 0
  m_UseSpriteMesh: 0
  m_PixelsPerUnitMultiplier: 1
--- !u!1 &8322274952743188693
GameObject:
  m_ObjectHideFlags: 0
  m_CorrespondingSourceObject: {fileID: 0}
  m_PrefabInstance: {fileID: 0}
  m_PrefabAsset: {fileID: 0}
  serializedVersion: 6
  m_Component:
  - component: {fileID: 2982186854862051685}
  - component: {fileID: 8024039874196432174}
  - component: {fileID: 2452269718253104133}
  m_Layer: 5
  m_Name: Text (TMP)
  m_TagString: Untagged
  m_Icon: {fileID: 0}
  m_NavMeshLayer: 0
  m_StaticEditorFlags: 0
  m_IsActive: 1
--- !u!224 &2982186854862051685
RectTransform:
  m_ObjectHideFlags: 0
  m_CorrespondingSourceObject: {fileID: 0}
  m_PrefabInstance: {fileID: 0}
  m_PrefabAsset: {fileID: 0}
  m_GameObject: {fileID: 8322274952743188693}
  m_LocalRotation: {x: -0, y: -0, z: -0, w: 1}
  m_LocalPosition: {x: 0, y: 0, z: 0}
  m_LocalScale: {x: 1, y: 1, z: 1}
  m_ConstrainProportionsScale: 0
  m_Children: []
  m_Father: {fileID: 3385032062835445415}
  m_LocalEulerAnglesHint: {x: 0, y: 0, z: 0}
  m_AnchorMin: {x: 0, y: 0}
  m_AnchorMax: {x: 1, y: 1}
  m_AnchoredPosition: {x: 0, y: 0}
  m_SizeDelta: {x: 0, y: 0}
  m_Pivot: {x: 0.5, y: 0.5}
--- !u!222 &8024039874196432174
CanvasRenderer:
  m_ObjectHideFlags: 0
  m_CorrespondingSourceObject: {fileID: 0}
  m_PrefabInstance: {fileID: 0}
  m_PrefabAsset: {fileID: 0}
  m_GameObject: {fileID: 8322274952743188693}
  m_CullTransparentMesh: 1
--- !u!114 &2452269718253104133
MonoBehaviour:
  m_ObjectHideFlags: 0
  m_CorrespondingSourceObject: {fileID: 0}
  m_PrefabInstance: {fileID: 0}
  m_PrefabAsset: {fileID: 0}
  m_GameObject: {fileID: 8322274952743188693}
  m_Enabled: 1
  m_EditorHideFlags: 0
  m_Script: {fileID: 11500000, guid: f4688fdb7df04437aeb418b961361dc5, type: 3}
  m_Name: 
  m_EditorClassIdentifier: 
  m_Material: {fileID: 0}
  m_Color: {r: 1, g: 1, b: 1, a: 1}
  m_RaycastTarget: 1
  m_RaycastPadding: {x: 0, y: 0, z: 0, w: 0}
  m_Maskable: 1
  m_OnCullStateChanged:
    m_PersistentCalls:
      m_Calls: []
  m_text: Main Menu
  m_isRightToLeft: 0
  m_fontAsset: {fileID: 11400000, guid: 8f586378b4e144a9851e7b34d9b748ee, type: 2}
  m_sharedMaterial: {fileID: 2180264, guid: 8f586378b4e144a9851e7b34d9b748ee, type: 2}
  m_fontSharedMaterials: []
  m_fontMaterial: {fileID: 0}
  m_fontMaterials: []
  m_fontColor32:
    serializedVersion: 2
    rgba: 4294967295
  m_fontColor: {r: 1, g: 1, b: 1, a: 1}
  m_enableVertexGradient: 1
  m_colorMode: 3
  m_fontColorGradient:
    topLeft: {r: 1, g: 1, b: 1, a: 1}
    topRight: {r: 1, g: 1, b: 1, a: 1}
    bottomLeft: {r: 1, g: 1, b: 1, a: 1}
    bottomRight: {r: 1, g: 1, b: 1, a: 1}
  m_fontColorGradientPreset: {fileID: 11400000, guid: 242652c752c79ed4c97b7b9be1f2c01a, type: 2}
  m_spriteAsset: {fileID: 0}
  m_tintAllSprites: 0
  m_StyleSheet: {fileID: 0}
  m_TextStyleHashCode: -1183493901
  m_overrideHtmlColors: 0
  m_faceColor:
    serializedVersion: 2
    rgba: 4294967295
  m_fontSize: 50
  m_fontSizeBase: 50
  m_fontWeight: 400
  m_enableAutoSizing: 0
  m_fontSizeMin: 18
  m_fontSizeMax: 72
  m_fontStyle: 1
  m_HorizontalAlignment: 2
  m_VerticalAlignment: 512
  m_textAlignment: 65535
  m_characterSpacing: 0
  m_wordSpacing: 0
  m_lineSpacing: 0
  m_lineSpacingMax: 0
  m_paragraphSpacing: 0
  m_charWidthMaxAdj: 0
  m_TextWrappingMode: 1
  m_wordWrappingRatios: 0.4
  m_overflowMode: 0
  m_linkedTextComponent: {fileID: 0}
  parentLinkedComponent: {fileID: 0}
  m_enableKerning: 0
  m_ActiveFontFeatures: 6e72656b
  m_enableExtraPadding: 0
  checkPaddingRequired: 0
  m_isRichText: 1
  m_EmojiFallbackSupport: 1
  m_parseCtrlCharacters: 1
  m_isOrthographic: 1
  m_isCullingEnabled: 0
  m_horizontalMapping: 0
  m_verticalMapping: 0
  m_uvLineOffset: 0
  m_geometrySortingOrder: 0
  m_IsTextObjectScaleStatic: 0
  m_VertexBufferAutoSizeReduction: 0
  m_useMaxVisibleDescender: 1
  m_pageToDisplay: 1
  m_margin: {x: 0, y: 0, z: 0, w: 0}
  m_isUsingLegacyAnimationComponent: 0
  m_isVolumetricText: 0
  m_hasFontAssetChanged: 0
  m_baseMaterial: {fileID: 0}
  m_maskOffset: {x: 0, y: 0, z: 0, w: 0}
--- !u!1 &8454334198518618165
GameObject:
  m_ObjectHideFlags: 0
  m_CorrespondingSourceObject: {fileID: 0}
  m_PrefabInstance: {fileID: 0}
  m_PrefabAsset: {fileID: 0}
  serializedVersion: 6
  m_Component:
  - component: {fileID: 5077628426386103796}
  - component: {fileID: 3148626663434611767}
  - component: {fileID: 5817810654280753385}
  m_Layer: 5
  m_Name: Options Image
  m_TagString: Untagged
  m_Icon: {fileID: 0}
  m_NavMeshLayer: 0
  m_StaticEditorFlags: 0
  m_IsActive: 1
--- !u!224 &5077628426386103796
RectTransform:
  m_ObjectHideFlags: 0
  m_CorrespondingSourceObject: {fileID: 0}
  m_PrefabInstance: {fileID: 0}
  m_PrefabAsset: {fileID: 0}
  m_GameObject: {fileID: 8454334198518618165}
  m_LocalRotation: {x: 0, y: 0, z: 0, w: 1}
  m_LocalPosition: {x: 0, y: 0, z: 0}
  m_LocalScale: {x: 1, y: 1, z: 1}
  m_ConstrainProportionsScale: 0
  m_Children: []
  m_Father: {fileID: 7425115051398107732}
  m_LocalEulerAnglesHint: {x: 0, y: 0, z: 0}
  m_AnchorMin: {x: 0.5, y: 0.5}
  m_AnchorMax: {x: 0.5, y: 0.5}
  m_AnchoredPosition: {x: 0, y: 0}
  m_SizeDelta: {x: 500, y: 150}
  m_Pivot: {x: 0.5, y: 0.5}
--- !u!222 &3148626663434611767
CanvasRenderer:
  m_ObjectHideFlags: 0
  m_CorrespondingSourceObject: {fileID: 0}
  m_PrefabInstance: {fileID: 0}
  m_PrefabAsset: {fileID: 0}
  m_GameObject: {fileID: 8454334198518618165}
  m_CullTransparentMesh: 1
--- !u!114 &5817810654280753385
MonoBehaviour:
  m_ObjectHideFlags: 0
  m_CorrespondingSourceObject: {fileID: 0}
  m_PrefabInstance: {fileID: 0}
  m_PrefabAsset: {fileID: 0}
  m_GameObject: {fileID: 8454334198518618165}
  m_Enabled: 1
  m_EditorHideFlags: 0
  m_Script: {fileID: 11500000, guid: fe87c0e1cc204ed48ad3b37840f39efc, type: 3}
  m_Name: 
  m_EditorClassIdentifier: 
  m_Material: {fileID: 0}
  m_Color: {r: 1, g: 1, b: 1, a: 1}
  m_RaycastTarget: 1
  m_RaycastPadding: {x: 0, y: 0, z: 0, w: 0}
  m_Maskable: 1
  m_OnCullStateChanged:
    m_PersistentCalls:
      m_Calls: []
  m_Sprite: {fileID: -36669208533128199, guid: 9bb03995006f34083b9b61c89388578c, type: 3}
  m_Type: 0
  m_PreserveAspect: 0
  m_FillCenter: 1
  m_FillMethod: 4
  m_FillAmount: 1
  m_FillClockwise: 1
  m_FillOrigin: 0
  m_UseSpriteMesh: 0
  m_PixelsPerUnitMultiplier: 1
--- !u!1 &8510305661567338670
GameObject:
  m_ObjectHideFlags: 0
  m_CorrespondingSourceObject: {fileID: 0}
  m_PrefabInstance: {fileID: 0}
  m_PrefabAsset: {fileID: 0}
  serializedVersion: 6
  m_Component:
  - component: {fileID: 5040742275796233444}
  - component: {fileID: 3636206748964453085}
  - component: {fileID: 3924719904936618515}
  m_Layer: 5
  m_Name: winnerstats
  m_TagString: Untagged
  m_Icon: {fileID: 0}
  m_NavMeshLayer: 0
  m_StaticEditorFlags: 0
  m_IsActive: 1
--- !u!224 &5040742275796233444
RectTransform:
  m_ObjectHideFlags: 0
  m_CorrespondingSourceObject: {fileID: 0}
  m_PrefabInstance: {fileID: 0}
  m_PrefabAsset: {fileID: 0}
  m_GameObject: {fileID: 8510305661567338670}
  m_LocalRotation: {x: -0, y: -0, z: -0, w: 1}
  m_LocalPosition: {x: 0, y: 0, z: 0}
  m_LocalScale: {x: 1, y: 1, z: 1}
  m_ConstrainProportionsScale: 0
  m_Children: []
  m_Father: {fileID: 4282700339873358944}
  m_LocalEulerAnglesHint: {x: 0, y: 0, z: 0}
  m_AnchorMin: {x: 0.5, y: 0.5}
  m_AnchorMax: {x: 0.5, y: 0.5}
  m_AnchoredPosition: {x: -65, y: 125}
  m_SizeDelta: {x: 500, y: 150}
  m_Pivot: {x: 0.5, y: 0.5}
--- !u!222 &3636206748964453085
CanvasRenderer:
  m_ObjectHideFlags: 0
  m_CorrespondingSourceObject: {fileID: 0}
  m_PrefabInstance: {fileID: 0}
  m_PrefabAsset: {fileID: 0}
  m_GameObject: {fileID: 8510305661567338670}
  m_CullTransparentMesh: 1
--- !u!114 &3924719904936618515
MonoBehaviour:
  m_ObjectHideFlags: 0
  m_CorrespondingSourceObject: {fileID: 0}
  m_PrefabInstance: {fileID: 0}
  m_PrefabAsset: {fileID: 0}
  m_GameObject: {fileID: 8510305661567338670}
  m_Enabled: 1
  m_EditorHideFlags: 0
  m_Script: {fileID: 11500000, guid: f4688fdb7df04437aeb418b961361dc5, type: 3}
  m_Name: 
  m_EditorClassIdentifier: 
  m_Material: {fileID: 0}
  m_Color: {r: 1, g: 1, b: 1, a: 1}
  m_RaycastTarget: 1
  m_RaycastPadding: {x: 0, y: 0, z: 0, w: 0}
  m_Maskable: 1
  m_OnCullStateChanged:
    m_PersistentCalls:
      m_Calls: []
  m_text: 
  m_isRightToLeft: 0
  m_fontAsset: {fileID: 11400000, guid: 8f586378b4e144a9851e7b34d9b748ee, type: 2}
  m_sharedMaterial: {fileID: 2180264, guid: 8f586378b4e144a9851e7b34d9b748ee, type: 2}
  m_fontSharedMaterials: []
  m_fontMaterial: {fileID: 0}
  m_fontMaterials: []
  m_fontColor32:
    serializedVersion: 2
    rgba: 4294967295
  m_fontColor: {r: 1, g: 1, b: 1, a: 1}
  m_enableVertexGradient: 1
  m_colorMode: 3
  m_fontColorGradient:
    topLeft: {r: 1, g: 1, b: 1, a: 1}
    topRight: {r: 1, g: 1, b: 1, a: 1}
    bottomLeft: {r: 1, g: 1, b: 1, a: 1}
    bottomRight: {r: 1, g: 1, b: 1, a: 1}
  m_fontColorGradientPreset: {fileID: 11400000, guid: 242652c752c79ed4c97b7b9be1f2c01a, type: 2}
  m_spriteAsset: {fileID: 0}
  m_tintAllSprites: 0
  m_StyleSheet: {fileID: 0}
  m_TextStyleHashCode: -1183493901
  m_overrideHtmlColors: 0
  m_faceColor:
    serializedVersion: 2
    rgba: 4294967295
  m_fontSize: 50
  m_fontSizeBase: 50
  m_fontWeight: 400
  m_enableAutoSizing: 0
  m_fontSizeMin: 0
  m_fontSizeMax: 0
  m_fontStyle: 1
  m_HorizontalAlignment: 2
  m_VerticalAlignment: 512
  m_textAlignment: 65535
  m_characterSpacing: 0
  m_wordSpacing: 0
  m_lineSpacing: 0
  m_lineSpacingMax: 0
  m_paragraphSpacing: 0
  m_charWidthMaxAdj: 0
  m_TextWrappingMode: 0
  m_wordWrappingRatios: 0.4
  m_overflowMode: 0
  m_linkedTextComponent: {fileID: 0}
  parentLinkedComponent: {fileID: 0}
  m_enableKerning: 0
  m_ActiveFontFeatures: 
  m_enableExtraPadding: 0
  checkPaddingRequired: 0
  m_isRichText: 1
  m_EmojiFallbackSupport: 1
  m_parseCtrlCharacters: 1
  m_isOrthographic: 1
  m_isCullingEnabled: 0
  m_horizontalMapping: 0
  m_verticalMapping: 0
  m_uvLineOffset: 0
  m_geometrySortingOrder: 0
  m_IsTextObjectScaleStatic: 0
  m_VertexBufferAutoSizeReduction: 0
  m_useMaxVisibleDescender: 1
  m_pageToDisplay: 1
  m_margin: {x: 0, y: 0, z: 0, w: 0}
  m_isUsingLegacyAnimationComponent: 0
  m_isVolumetricText: 0
  m_hasFontAssetChanged: 0
  m_baseMaterial: {fileID: 0}
  m_maskOffset: {x: 0, y: 0, z: 0, w: 0}
--- !u!1 &8685843130205052935
GameObject:
  m_ObjectHideFlags: 0
  m_CorrespondingSourceObject: {fileID: 0}
  m_PrefabInstance: {fileID: 0}
  m_PrefabAsset: {fileID: 0}
  serializedVersion: 6
  m_Component:
  - component: {fileID: 3737962017093279807}
  - component: {fileID: 5628730728575231642}
  - component: {fileID: 3556483906871630793}
  m_Layer: 5
  m_Name: Title Image
  m_TagString: Untagged
  m_Icon: {fileID: 0}
  m_NavMeshLayer: 0
  m_StaticEditorFlags: 0
  m_IsActive: 1
--- !u!224 &3737962017093279807
RectTransform:
  m_ObjectHideFlags: 0
  m_CorrespondingSourceObject: {fileID: 0}
  m_PrefabInstance: {fileID: 0}
  m_PrefabAsset: {fileID: 0}
  m_GameObject: {fileID: 8685843130205052935}
  m_LocalRotation: {x: 0, y: 0, z: 0, w: 1}
  m_LocalPosition: {x: 0, y: 0, z: 0}
  m_LocalScale: {x: 1, y: 1, z: 1}
  m_ConstrainProportionsScale: 0
  m_Children: []
  m_Father: {fileID: 1763154714999242265}
  m_LocalEulerAnglesHint: {x: 0, y: 0, z: 0}
  m_AnchorMin: {x: 0.5, y: 0.5}
  m_AnchorMax: {x: 0.5, y: 0.5}
  m_AnchoredPosition: {x: 0, y: 400}
  m_SizeDelta: {x: 650, y: 250}
  m_Pivot: {x: 0.5, y: 0.5}
--- !u!222 &5628730728575231642
CanvasRenderer:
  m_ObjectHideFlags: 0
  m_CorrespondingSourceObject: {fileID: 0}
  m_PrefabInstance: {fileID: 0}
  m_PrefabAsset: {fileID: 0}
  m_GameObject: {fileID: 8685843130205052935}
  m_CullTransparentMesh: 1
--- !u!114 &3556483906871630793
MonoBehaviour:
  m_ObjectHideFlags: 0
  m_CorrespondingSourceObject: {fileID: 0}
  m_PrefabInstance: {fileID: 0}
  m_PrefabAsset: {fileID: 0}
  m_GameObject: {fileID: 8685843130205052935}
  m_Enabled: 1
  m_EditorHideFlags: 0
  m_Script: {fileID: 11500000, guid: fe87c0e1cc204ed48ad3b37840f39efc, type: 3}
  m_Name: 
  m_EditorClassIdentifier: 
  m_Material: {fileID: 0}
  m_Color: {r: 1, g: 1, b: 1, a: 1}
  m_RaycastTarget: 1
  m_RaycastPadding: {x: 0, y: 0, z: 0, w: 0}
  m_Maskable: 1
  m_OnCullStateChanged:
    m_PersistentCalls:
      m_Calls: []
  m_Sprite: {fileID: -36669208533128199, guid: 9bb03995006f34083b9b61c89388578c, type: 3}
  m_Type: 0
  m_PreserveAspect: 0
  m_FillCenter: 1
  m_FillMethod: 4
  m_FillAmount: 1
  m_FillClockwise: 1
  m_FillOrigin: 0
  m_UseSpriteMesh: 0
  m_PixelsPerUnitMultiplier: 1
--- !u!1 &9078773369446169172
GameObject:
  m_ObjectHideFlags: 0
  m_CorrespondingSourceObject: {fileID: 0}
  m_PrefabInstance: {fileID: 0}
  m_PrefabAsset: {fileID: 0}
  serializedVersion: 6
  m_Component:
  - component: {fileID: 2082284900550150918}
  - component: {fileID: 2720264882440524617}
  - component: {fileID: 5663780854942680003}
  m_Layer: 5
  m_Name: MainMenu Image
  m_TagString: Untagged
  m_Icon: {fileID: 0}
  m_NavMeshLayer: 0
  m_StaticEditorFlags: 0
  m_IsActive: 1
--- !u!224 &2082284900550150918
RectTransform:
  m_ObjectHideFlags: 0
  m_CorrespondingSourceObject: {fileID: 0}
  m_PrefabInstance: {fileID: 0}
  m_PrefabAsset: {fileID: 0}
  m_GameObject: {fileID: 9078773369446169172}
  m_LocalRotation: {x: -0, y: -0, z: -0, w: 1}
  m_LocalPosition: {x: 0, y: 0, z: 0}
  m_LocalScale: {x: 1, y: 1, z: 1}
  m_ConstrainProportionsScale: 0
  m_Children: []
  m_Father: {fileID: 7425115051398107732}
  m_LocalEulerAnglesHint: {x: 0, y: 0, z: 0}
  m_AnchorMin: {x: 0.5, y: 0.5}
  m_AnchorMax: {x: 0.5, y: 0.5}
  m_AnchoredPosition: {x: 0, y: -200}
  m_SizeDelta: {x: 500, y: 100}
  m_Pivot: {x: 0.5, y: 0.5}
--- !u!222 &2720264882440524617
CanvasRenderer:
  m_ObjectHideFlags: 0
  m_CorrespondingSourceObject: {fileID: 0}
  m_PrefabInstance: {fileID: 0}
  m_PrefabAsset: {fileID: 0}
  m_GameObject: {fileID: 9078773369446169172}
  m_CullTransparentMesh: 1
--- !u!114 &5663780854942680003
MonoBehaviour:
  m_ObjectHideFlags: 0
  m_CorrespondingSourceObject: {fileID: 0}
  m_PrefabInstance: {fileID: 0}
  m_PrefabAsset: {fileID: 0}
  m_GameObject: {fileID: 9078773369446169172}
  m_Enabled: 1
  m_EditorHideFlags: 0
  m_Script: {fileID: 11500000, guid: fe87c0e1cc204ed48ad3b37840f39efc, type: 3}
  m_Name: 
  m_EditorClassIdentifier: 
  m_Material: {fileID: 0}
  m_Color: {r: 1, g: 1, b: 1, a: 1}
  m_RaycastTarget: 1
  m_RaycastPadding: {x: 0, y: 0, z: 0, w: 0}
  m_Maskable: 1
  m_OnCullStateChanged:
    m_PersistentCalls:
      m_Calls: []
  m_Sprite: {fileID: 3973097449063339244, guid: 9bb03995006f34083b9b61c89388578c, type: 3}
  m_Type: 0
  m_PreserveAspect: 0
  m_FillCenter: 1
  m_FillMethod: 4
  m_FillAmount: 1
  m_FillClockwise: 1
  m_FillOrigin: 0
  m_UseSpriteMesh: 0
  m_PixelsPerUnitMultiplier: 1<|MERGE_RESOLUTION|>--- conflicted
+++ resolved
@@ -405,7 +405,7 @@
   m_LocalEulerAnglesHint: {x: 0, y: 0, z: 0}
   m_AnchorMin: {x: 0.5, y: 0.5}
   m_AnchorMax: {x: 0.5, y: 0.5}
-  m_AnchoredPosition: {x: 6.000063, y: 400}
+  m_AnchoredPosition: {x: 0, y: 400}
   m_SizeDelta: {x: 1000, y: 200}
   m_Pivot: {x: 0.5, y: 0.5}
 --- !u!222 &1245612593056149823
@@ -630,8 +630,8 @@
   m_LocalEulerAnglesHint: {x: 0, y: 0, z: 0}
   m_AnchorMin: {x: 0.5, y: 0.5}
   m_AnchorMax: {x: 0.5, y: 0.5}
-  m_AnchoredPosition: {x: 6.000063, y: 200}
-  m_SizeDelta: {x: 250, y: 100}
+  m_AnchoredPosition: {x: 0, y: 200}
+  m_SizeDelta: {x: 400, y: 100}
   m_Pivot: {x: 0.5, y: 0.5}
 --- !u!222 &2421840590916301672
 CanvasRenderer:
@@ -682,7 +682,6 @@
   - component: {fileID: 4282700339873358944}
   - component: {fileID: 1802099718157184404}
   - component: {fileID: 869463109798718033}
-  - component: {fileID: 8580296958120242788}
   m_Layer: 5
   m_Name: GameOver
   m_TagString: Untagged
@@ -702,25 +701,16 @@
   m_LocalScale: {x: 1, y: 1, z: 1}
   m_ConstrainProportionsScale: 0
   m_Children:
-<<<<<<< HEAD
   - {fileID: 4991171853491986073}
   - {fileID: 3838527877072135815}
   - {fileID: 7856266996615559004}
   - {fileID: 2623242820727091596}
   - {fileID: 5040742275796233444}
   - {fileID: 5114340550846731548}
+  - {fileID: 1918010241158522141}
   - {fileID: 8389094394556641280}
   - {fileID: 3385032062835445415}
   m_Father: {fileID: 2879286210166814306}
-=======
-  - {fileID: 1316798300437231629}
-  - {fileID: 2924101198146775544}
-  - {fileID: 4179133966341615699}
-  - {fileID: 3869468254615105921}
-  - {fileID: 4580665503953948169}
-  - {fileID: 6039766025235534985}
-  m_Father: {fileID: 8653073093162332003}
->>>>>>> e9d27409
   m_LocalEulerAnglesHint: {x: 0, y: 0, z: 0}
   m_AnchorMin: {x: 0, y: 0}
   m_AnchorMax: {x: 1, y: 1}
@@ -748,7 +738,7 @@
   m_Name: 
   m_EditorClassIdentifier: 
   m_Material: {fileID: 0}
-  m_Color: {r: 0.078431375, g: 0.15686275, b: 0.15686275, a: 0.54901963}
+  m_Color: {r: 0.32941177, g: 0.5529412, b: 0.84313726, a: 0.5529412}
   m_RaycastTarget: 1
   m_RaycastPadding: {x: 0, y: 0, z: 0, w: 0}
   m_Maskable: 1
@@ -765,20 +755,6 @@
   m_FillOrigin: 0
   m_UseSpriteMesh: 0
   m_PixelsPerUnitMultiplier: 1
---- !u!114 &8580296958120242788
-MonoBehaviour:
-  m_ObjectHideFlags: 0
-  m_CorrespondingSourceObject: {fileID: 0}
-  m_PrefabInstance: {fileID: 0}
-  m_PrefabAsset: {fileID: 0}
-  m_GameObject: {fileID: 1177563940857814053}
-  m_Enabled: 1
-  m_EditorHideFlags: 0
-  m_Script: {fileID: 11500000, guid: c3e7ee8f648d7904d9caa32a5b04d043, type: 3}
-  m_Name: 
-  m_EditorClassIdentifier: 
-  audioMixer: {fileID: 24100000, guid: c23e8cab5e9d0bd4889215af5921922a, type: 2}
-  resolutionDropdown: {fileID: 0}
 --- !u!1 &1243905899158650412
 GameObject:
   m_ObjectHideFlags: 0
@@ -1197,17 +1173,10 @@
   m_Children: []
   m_Father: {fileID: 5963003193310928182}
   m_LocalEulerAnglesHint: {x: 0, y: 0, z: 0}
-<<<<<<< HEAD
   m_AnchorMin: {x: 0, y: 0}
   m_AnchorMax: {x: 1, y: 1}
   m_AnchoredPosition: {x: -7.5, y: -0.5}
   m_SizeDelta: {x: -35, y: -13}
-=======
-  m_AnchorMin: {x: 0.5, y: 0.5}
-  m_AnchorMax: {x: 0.5, y: 0.5}
-  m_AnchoredPosition: {x: 0, y: 50}
-  m_SizeDelta: {x: 500, y: 150}
->>>>>>> e9d27409
   m_Pivot: {x: 0.5, y: 0.5}
 --- !u!222 &64212099092380696
 CanvasRenderer:
@@ -1625,7 +1594,7 @@
   m_LocalEulerAnglesHint: {x: 0, y: 0, z: 0}
   m_AnchorMin: {x: 0.5, y: 0.5}
   m_AnchorMax: {x: 0.5, y: 0.5}
-  m_AnchoredPosition: {x: 6.000063, y: -200}
+  m_AnchoredPosition: {x: 0, y: -200}
   m_SizeDelta: {x: 400, y: 100}
   m_Pivot: {x: 0.5, y: 0.5}
 --- !u!222 &2820484581304616325
@@ -1700,7 +1669,7 @@
   m_LocalEulerAnglesHint: {x: 0, y: 0, z: 0}
   m_AnchorMin: {x: 0.5, y: 0.5}
   m_AnchorMax: {x: 0.5, y: 0.5}
-  m_AnchoredPosition: {x: -65, y: 50}
+  m_AnchoredPosition: {x: 0, y: 50}
   m_SizeDelta: {x: 500, y: 150}
   m_Pivot: {x: 0.5, y: 0.5}
 --- !u!222 &5721168238412237215
@@ -1836,7 +1805,7 @@
   m_LocalEulerAnglesHint: {x: 0, y: 0, z: 0}
   m_AnchorMin: {x: 0.5, y: 0.5}
   m_AnchorMax: {x: 0.5, y: 0.5}
-  m_AnchoredPosition: {x: 6.000061, y: 200}
+  m_AnchoredPosition: {x: 0, y: 200}
   m_SizeDelta: {x: 500, y: 150}
   m_Pivot: {x: 0.5, y: 0.5}
 --- !u!222 &4960781418784190266
@@ -1867,7 +1836,7 @@
   m_OnCullStateChanged:
     m_PersistentCalls:
       m_Calls: []
-  m_text: stats
+  m_text: Overview
   m_isRightToLeft: 0
   m_fontAsset: {fileID: 11400000, guid: 8f586378b4e144a9851e7b34d9b748ee, type: 2}
   m_sharedMaterial: {fileID: 2180264, guid: 8f586378b4e144a9851e7b34d9b748ee, type: 2}
@@ -1894,8 +1863,8 @@
   m_faceColor:
     serializedVersion: 2
     rgba: 4294967295
-  m_fontSize: 50
-  m_fontSizeBase: 50
+  m_fontSize: 75
+  m_fontSizeBase: 75
   m_fontWeight: 400
   m_enableAutoSizing: 0
   m_fontSizeMin: 0
@@ -3121,7 +3090,7 @@
   m_LocalEulerAnglesHint: {x: 0, y: 0, z: 0}
   m_AnchorMin: {x: 0.5, y: 0.5}
   m_AnchorMax: {x: 0.5, y: 0.5}
-  m_AnchoredPosition: {x: 6.0000668, y: 400}
+  m_AnchoredPosition: {x: 0, y: 400}
   m_SizeDelta: {x: 500, y: 150}
   m_Pivot: {x: 0.5, y: 0.5}
 --- !u!222 &9119704208563975714
@@ -3335,7 +3304,7 @@
   m_LocalEulerAnglesHint: {x: 0, y: 0, z: 0}
   m_AnchorMin: {x: 0.5, y: 0.5}
   m_AnchorMax: {x: 0.5, y: 0.5}
-  m_AnchoredPosition: {x: 0.000061035156, y: -200}
+  m_AnchoredPosition: {x: 0, y: -200}
   m_SizeDelta: {x: 400, y: 100}
   m_Pivot: {x: 0.5, y: 0.5}
 --- !u!222 &6176269130494530426
@@ -4966,17 +4935,10 @@
   m_Children: []
   m_Father: {fileID: 1242577380514354740}
   m_LocalEulerAnglesHint: {x: 0, y: 0, z: 0}
-<<<<<<< HEAD
   m_AnchorMin: {x: 0, y: 0}
   m_AnchorMax: {x: 1, y: 1}
   m_AnchoredPosition: {x: 0, y: 0}
   m_SizeDelta: {x: 0, y: 0}
-=======
-  m_AnchorMin: {x: 0.5, y: 0.5}
-  m_AnchorMax: {x: 0.5, y: 0.5}
-  m_AnchoredPosition: {x: 0, y: 200}
-  m_SizeDelta: {x: 500, y: 150}
->>>>>>> e9d27409
   m_Pivot: {x: 0.5, y: 0.5}
 --- !u!222 &7653316910059153468
 CanvasRenderer:
@@ -5006,147 +4968,7 @@
   m_OnCullStateChanged:
     m_PersistentCalls:
       m_Calls: []
-<<<<<<< HEAD
   m_text: Main Menu
-=======
-  m_text: Overview
-  m_isRightToLeft: 0
-  m_fontAsset: {fileID: 11400000, guid: 8f586378b4e144a9851e7b34d9b748ee, type: 2}
-  m_sharedMaterial: {fileID: 2180264, guid: 8f586378b4e144a9851e7b34d9b748ee, type: 2}
-  m_fontSharedMaterials: []
-  m_fontMaterial: {fileID: 0}
-  m_fontMaterials: []
-  m_fontColor32:
-    serializedVersion: 2
-    rgba: 4294967295
-  m_fontColor: {r: 1, g: 1, b: 1, a: 1}
-  m_enableVertexGradient: 1
-  m_colorMode: 3
-  m_fontColorGradient:
-    topLeft: {r: 1, g: 1, b: 1, a: 1}
-    topRight: {r: 1, g: 1, b: 1, a: 1}
-    bottomLeft: {r: 1, g: 1, b: 1, a: 1}
-    bottomRight: {r: 1, g: 1, b: 1, a: 1}
-  m_fontColorGradientPreset: {fileID: 11400000, guid: 242652c752c79ed4c97b7b9be1f2c01a, type: 2}
-  m_spriteAsset: {fileID: 0}
-  m_tintAllSprites: 0
-  m_StyleSheet: {fileID: 0}
-  m_TextStyleHashCode: -1183493901
-  m_overrideHtmlColors: 0
-  m_faceColor:
-    serializedVersion: 2
-    rgba: 4294967295
-  m_fontSize: 75
-  m_fontSizeBase: 75
-  m_fontWeight: 400
-  m_enableAutoSizing: 0
-  m_fontSizeMin: 0
-  m_fontSizeMax: 0
-  m_fontStyle: 1
-  m_HorizontalAlignment: 2
-  m_VerticalAlignment: 512
-  m_textAlignment: 65535
-  m_characterSpacing: 0
-  m_wordSpacing: 0
-  m_lineSpacing: 0
-  m_lineSpacingMax: 0
-  m_paragraphSpacing: 0
-  m_charWidthMaxAdj: 0
-  m_TextWrappingMode: 0
-  m_wordWrappingRatios: 0.4
-  m_overflowMode: 0
-  m_linkedTextComponent: {fileID: 0}
-  parentLinkedComponent: {fileID: 0}
-  m_enableKerning: 0
-  m_ActiveFontFeatures: 
-  m_enableExtraPadding: 0
-  checkPaddingRequired: 0
-  m_isRichText: 1
-  m_EmojiFallbackSupport: 1
-  m_parseCtrlCharacters: 1
-  m_isOrthographic: 1
-  m_isCullingEnabled: 0
-  m_horizontalMapping: 0
-  m_verticalMapping: 0
-  m_uvLineOffset: 0
-  m_geometrySortingOrder: 0
-  m_IsTextObjectScaleStatic: 0
-  m_VertexBufferAutoSizeReduction: 0
-  m_useMaxVisibleDescender: 1
-  m_pageToDisplay: 1
-  m_margin: {x: 0, y: 0, z: 0, w: 0}
-  m_isUsingLegacyAnimationComponent: 0
-  m_isVolumetricText: 0
-  m_hasFontAssetChanged: 0
-  m_baseMaterial: {fileID: 0}
-  m_maskOffset: {x: 0, y: 0, z: 0, w: 0}
---- !u!1 &7241066741965853862
-GameObject:
-  m_ObjectHideFlags: 0
-  m_CorrespondingSourceObject: {fileID: 0}
-  m_PrefabInstance: {fileID: 0}
-  m_PrefabAsset: {fileID: 0}
-  serializedVersion: 6
-  m_Component:
-  - component: {fileID: 4580665503953948169}
-  - component: {fileID: 2955283578517067619}
-  - component: {fileID: 8463958187636404801}
-  m_Layer: 5
-  m_Name: reasonwin
-  m_TagString: Untagged
-  m_Icon: {fileID: 0}
-  m_NavMeshLayer: 0
-  m_StaticEditorFlags: 0
-  m_IsActive: 1
---- !u!224 &4580665503953948169
-RectTransform:
-  m_ObjectHideFlags: 0
-  m_CorrespondingSourceObject: {fileID: 0}
-  m_PrefabInstance: {fileID: 0}
-  m_PrefabAsset: {fileID: 0}
-  m_GameObject: {fileID: 7241066741965853862}
-  m_LocalRotation: {x: 0, y: 0, z: 0, w: 1}
-  m_LocalPosition: {x: 0, y: 0, z: 0}
-  m_LocalScale: {x: 1, y: 1, z: 1}
-  m_ConstrainProportionsScale: 0
-  m_Children: []
-  m_Father: {fileID: 507066776599901537}
-  m_LocalEulerAnglesHint: {x: 0, y: 0, z: 0}
-  m_AnchorMin: {x: 0.5, y: 0.5}
-  m_AnchorMax: {x: 0.5, y: 0.5}
-  m_AnchoredPosition: {x: 0, y: -25}
-  m_SizeDelta: {x: 500, y: 150}
-  m_Pivot: {x: 0.5, y: 0.5}
---- !u!222 &2955283578517067619
-CanvasRenderer:
-  m_ObjectHideFlags: 0
-  m_CorrespondingSourceObject: {fileID: 0}
-  m_PrefabInstance: {fileID: 0}
-  m_PrefabAsset: {fileID: 0}
-  m_GameObject: {fileID: 7241066741965853862}
-  m_CullTransparentMesh: 1
---- !u!114 &8463958187636404801
-MonoBehaviour:
-  m_ObjectHideFlags: 0
-  m_CorrespondingSourceObject: {fileID: 0}
-  m_PrefabInstance: {fileID: 0}
-  m_PrefabAsset: {fileID: 0}
-  m_GameObject: {fileID: 7241066741965853862}
-  m_Enabled: 1
-  m_EditorHideFlags: 0
-  m_Script: {fileID: 11500000, guid: f4688fdb7df04437aeb418b961361dc5, type: 3}
-  m_Name: 
-  m_EditorClassIdentifier: 
-  m_Material: {fileID: 0}
-  m_Color: {r: 1, g: 1, b: 1, a: 1}
-  m_RaycastTarget: 1
-  m_RaycastPadding: {x: 0, y: 0, z: 0, w: 0}
-  m_Maskable: 1
-  m_OnCullStateChanged:
-    m_PersistentCalls:
-      m_Calls: []
-  m_text: 
->>>>>>> e9d27409
   m_isRightToLeft: 0
   m_fontAsset: {fileID: 11400000, guid: 8f586378b4e144a9851e7b34d9b748ee, type: 2}
   m_sharedMaterial: {fileID: 2180264, guid: 8f586378b4e144a9851e7b34d9b748ee, type: 2}
@@ -5251,11 +5073,7 @@
   m_LocalEulerAnglesHint: {x: 0, y: 0, z: 0}
   m_AnchorMin: {x: 0.5, y: 0.5}
   m_AnchorMax: {x: 0.5, y: 0.5}
-<<<<<<< HEAD
   m_AnchoredPosition: {x: 0, y: 0}
-=======
-  m_AnchoredPosition: {x: 0, y: 125}
->>>>>>> e9d27409
   m_SizeDelta: {x: 500, y: 150}
   m_Pivot: {x: 0.5, y: 0.5}
 --- !u!222 &5726091957239618682
@@ -5493,6 +5311,142 @@
   m_hasFontAssetChanged: 0
   m_baseMaterial: {fileID: 0}
   m_maskOffset: {x: 0, y: 0, z: 0, w: 0}
+--- !u!1 &7746195705281333431
+GameObject:
+  m_ObjectHideFlags: 0
+  m_CorrespondingSourceObject: {fileID: 0}
+  m_PrefabInstance: {fileID: 0}
+  m_PrefabAsset: {fileID: 0}
+  serializedVersion: 6
+  m_Component:
+  - component: {fileID: 1918010241158522141}
+  - component: {fileID: 1163263579292822092}
+  - component: {fileID: 878586219313232212}
+  m_Layer: 5
+  m_Name: reasonwin
+  m_TagString: Untagged
+  m_Icon: {fileID: 0}
+  m_NavMeshLayer: 0
+  m_StaticEditorFlags: 0
+  m_IsActive: 1
+--- !u!224 &1918010241158522141
+RectTransform:
+  m_ObjectHideFlags: 0
+  m_CorrespondingSourceObject: {fileID: 0}
+  m_PrefabInstance: {fileID: 0}
+  m_PrefabAsset: {fileID: 0}
+  m_GameObject: {fileID: 7746195705281333431}
+  m_LocalRotation: {x: 0, y: 0, z: 0, w: 1}
+  m_LocalPosition: {x: 0, y: 0, z: 0}
+  m_LocalScale: {x: 1, y: 1, z: 1}
+  m_ConstrainProportionsScale: 0
+  m_Children: []
+  m_Father: {fileID: 4282700339873358944}
+  m_LocalEulerAnglesHint: {x: 0, y: 0, z: 0}
+  m_AnchorMin: {x: 0.5, y: 0.5}
+  m_AnchorMax: {x: 0.5, y: 0.5}
+  m_AnchoredPosition: {x: 0, y: -25}
+  m_SizeDelta: {x: 500, y: 100}
+  m_Pivot: {x: 0.5, y: 0.5}
+--- !u!222 &1163263579292822092
+CanvasRenderer:
+  m_ObjectHideFlags: 0
+  m_CorrespondingSourceObject: {fileID: 0}
+  m_PrefabInstance: {fileID: 0}
+  m_PrefabAsset: {fileID: 0}
+  m_GameObject: {fileID: 7746195705281333431}
+  m_CullTransparentMesh: 1
+--- !u!114 &878586219313232212
+MonoBehaviour:
+  m_ObjectHideFlags: 0
+  m_CorrespondingSourceObject: {fileID: 0}
+  m_PrefabInstance: {fileID: 0}
+  m_PrefabAsset: {fileID: 0}
+  m_GameObject: {fileID: 7746195705281333431}
+  m_Enabled: 1
+  m_EditorHideFlags: 0
+  m_Script: {fileID: 11500000, guid: f4688fdb7df04437aeb418b961361dc5, type: 3}
+  m_Name: 
+  m_EditorClassIdentifier: 
+  m_Material: {fileID: 0}
+  m_Color: {r: 1, g: 1, b: 1, a: 1}
+  m_RaycastTarget: 1
+  m_RaycastPadding: {x: 0, y: 0, z: 0, w: 0}
+  m_Maskable: 1
+  m_OnCullStateChanged:
+    m_PersistentCalls:
+      m_Calls: []
+  m_text: 
+  m_isRightToLeft: 0
+  m_fontAsset: {fileID: 11400000, guid: 8f586378b4e144a9851e7b34d9b748ee, type: 2}
+  m_sharedMaterial: {fileID: 2180264, guid: 8f586378b4e144a9851e7b34d9b748ee, type: 2}
+  m_fontSharedMaterials: []
+  m_fontMaterial: {fileID: 0}
+  m_fontMaterials: []
+  m_fontColor32:
+    serializedVersion: 2
+    rgba: 4294967295
+  m_fontColor: {r: 1, g: 1, b: 1, a: 1}
+  m_enableVertexGradient: 1
+  m_colorMode: 3
+  m_fontColorGradient:
+    topLeft: {r: 1, g: 1, b: 1, a: 1}
+    topRight: {r: 1, g: 1, b: 1, a: 1}
+    bottomLeft: {r: 1, g: 1, b: 1, a: 1}
+    bottomRight: {r: 1, g: 1, b: 1, a: 1}
+  m_fontColorGradientPreset: {fileID: 11400000, guid: 242652c752c79ed4c97b7b9be1f2c01a, type: 2}
+  m_spriteAsset: {fileID: 0}
+  m_tintAllSprites: 0
+  m_StyleSheet: {fileID: 0}
+  m_TextStyleHashCode: -1183493901
+  m_overrideHtmlColors: 0
+  m_faceColor:
+    serializedVersion: 2
+    rgba: 4294967295
+  m_fontSize: 50
+  m_fontSizeBase: 50
+  m_fontWeight: 400
+  m_enableAutoSizing: 0
+  m_fontSizeMin: 0
+  m_fontSizeMax: 0
+  m_fontStyle: 1
+  m_HorizontalAlignment: 2
+  m_VerticalAlignment: 512
+  m_textAlignment: 65535
+  m_characterSpacing: 0
+  m_wordSpacing: 0
+  m_lineSpacing: 0
+  m_lineSpacingMax: 0
+  m_paragraphSpacing: 0
+  m_charWidthMaxAdj: 0
+  m_TextWrappingMode: 0
+  m_wordWrappingRatios: 0.4
+  m_overflowMode: 0
+  m_linkedTextComponent: {fileID: 0}
+  parentLinkedComponent: {fileID: 0}
+  m_enableKerning: 0
+  m_ActiveFontFeatures: 
+  m_enableExtraPadding: 0
+  checkPaddingRequired: 0
+  m_isRichText: 1
+  m_EmojiFallbackSupport: 1
+  m_parseCtrlCharacters: 1
+  m_isOrthographic: 1
+  m_isCullingEnabled: 0
+  m_horizontalMapping: 0
+  m_verticalMapping: 0
+  m_uvLineOffset: 0
+  m_geometrySortingOrder: 0
+  m_IsTextObjectScaleStatic: 0
+  m_VertexBufferAutoSizeReduction: 0
+  m_useMaxVisibleDescender: 1
+  m_pageToDisplay: 1
+  m_margin: {x: 0, y: 0, z: 0, w: 0}
+  m_isUsingLegacyAnimationComponent: 0
+  m_isVolumetricText: 0
+  m_hasFontAssetChanged: 0
+  m_baseMaterial: {fileID: 0}
+  m_maskOffset: {x: 0, y: 0, z: 0, w: 0}
 --- !u!1 &8084465982859683487
 GameObject:
   m_ObjectHideFlags: 0
@@ -6082,7 +6036,7 @@
   m_LocalEulerAnglesHint: {x: 0, y: 0, z: 0}
   m_AnchorMin: {x: 0.5, y: 0.5}
   m_AnchorMax: {x: 0.5, y: 0.5}
-  m_AnchoredPosition: {x: -65, y: 125}
+  m_AnchoredPosition: {x: 0, y: 125}
   m_SizeDelta: {x: 500, y: 150}
   m_Pivot: {x: 0.5, y: 0.5}
 --- !u!222 &3636206748964453085
