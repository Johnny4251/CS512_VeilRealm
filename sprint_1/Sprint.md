--- conflicted
+++ resolved
@@ -90,6 +90,8 @@
 - [x] Set up 10x10 board in Unity
 - [ ] Start defining basic player input structure (in-progress)
 
+![Project Burndown Chart](project_burndown_chart.png)
+
 ## Sprint Retrospective
 ### What Went Well
 All team members installed the same Unity version where regardless of security warning issues, we avoid any compatibility issues.
@@ -112,11 +114,5 @@
 
 We should take note of tasks and their time complexities when looking at the sprints' capacities.
 
-<<<<<<< HEAD
 ### Closing Statement
-Overall, Sprint 1 laid a solid foundation for development. While there were a few startup challenges, the team adapted quickly and is better positioned for the next sprint.
-=======
-![Project Burndown Chart](project_burndown_chart.png)
-
-## Sprint Retrospective
->>>>>>> c08b86ef
+Overall, Sprint 1 laid a solid foundation for development. While there were a few startup challenges, the team adapted quickly and is better positioned for the next sprint.